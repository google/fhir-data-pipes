--- conflicted
+++ resolved
@@ -38,11 +38,7 @@
   createHiveResourceTables: true
   thriftserverHiveConfig: "config/thriftserver-hive-config_local.json"
   hiveResourceViewsDir: "config/views"
-<<<<<<< HEAD
-  rowGroupSizeForParquetFiles:  33554432   # 32mb
-=======
   rowGroupSizeForParquetFiles: 33554432   # 32mb
->>>>>>> 16809950
   viewDefinitionsDir: "config/views"
   sinkDbConfigPath: "config/hapi-postgres-config_local_views.json"
   fhirSinkPath: "http://sink-server:8080/fhir"
