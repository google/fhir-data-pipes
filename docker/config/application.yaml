#
# Copyright 2020-2022 Google LLC
#
# Licensed under the Apache License, Version 2.0 (the "License");
# you may not use this file except in compliance with the License.
# You may obtain a copy of the License at
#
#      http://www.apache.org/licenses/LICENSE-2.0
#
# Unless required by applicable law or agreed to in writing, software
# distributed under the License is distributed on an "AS IS" BASIS,
# WITHOUT WARRANTIES OR CONDITIONS OF ANY KIND, either express or implied.
# See the License for the specific language governing permissions and
# limitations under the License.
#

# See `pipelines/controller/config/application.yaml` for full documentation
# of these options.
# This config is meant to be used by `compose-controller-spark-sql.yaml`.
fhirdata:
  # 172.17.0.1 is an example docker network interface ip address;
  # `hapi-server` is another docker example where a container with that name is
  # running on the same docker network.
  # fhirServerUrl: "http://172.17.0.1:8091/fhir"
  # fhirServerUrl: "http://hapi-server:8080/fhir"
  dbConfig: "config/hapi-postgres-config_local.json"
  dwhRootPrefix: "/dwh/controller_DWH"
  incrementalSchedule: "0 0 * * * *"
  purgeSchedule: "0 30 * * * *"
  numOfDwhSnapshotsToRetain: 2
  # There is no Questionnaire in our test FHIR server, but it is added to
  # prevent regression of https://github.com/google/fhir-data-pipes/issues/785.
  # TODO: add resource table creation to e2e tests.
  resourceList: "Patient,Encounter,Observation,Questionnaire,Condition,Practitioner,Location,Organization,DiagnosticReport,Immunization,MedicationRequest,PractitionerRole,Procedure"
  numThreads: -1
  autoGenerateFlinkConfiguration: true
  createHiveResourceTables: true
  thriftserverHiveConfig: "config/thriftserver-hive-config_local.json"
  hiveResourceViewsDir: "config/views"
  # structureDefinitionsPath: "config/profile-definitions"
  structureDefinitionsPath: "classpath:/r4-us-core-definitions"
  fhirVersion: "R4"
  rowGroupSizeForParquetFiles: 33554432   # 32mb
  viewDefinitionsDir: "config/views"
  sinkDbConfigPath: "config/hapi-postgres-config_local_views.json"
<<<<<<< HEAD
  fhirSinkPath: 
  #sinkUserName: "hapi"
  #sinkPassword: "hapi123"
=======
  recursiveDepth: 1
>>>>>>> 80014127

# Enable spring boot actuator end points, use "*" to expose all endpoints, or a comma-separated
# list to expose selected ones
management:
  endpoints:
    web:
      exposure:
        include: health,info,metrics,prometheus,pipeline-metrics<|MERGE_RESOLUTION|>--- conflicted
+++ resolved
@@ -43,13 +43,10 @@
   rowGroupSizeForParquetFiles: 33554432   # 32mb
   viewDefinitionsDir: "config/views"
   sinkDbConfigPath: "config/hapi-postgres-config_local_views.json"
-<<<<<<< HEAD
   fhirSinkPath: 
   #sinkUserName: "hapi"
   #sinkPassword: "hapi123"
-=======
   recursiveDepth: 1
->>>>>>> 80014127
 
 # Enable spring boot actuator end points, use "*" to expose all endpoints, or a comma-separated
 # list to expose selected ones
