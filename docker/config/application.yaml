#
# Copyright 2020-2022 Google LLC
#
# Licensed under the Apache License, Version 2.0 (the "License");
# you may not use this file except in compliance with the License.
# You may obtain a copy of the License at
#
#      http://www.apache.org/licenses/LICENSE-2.0
#
# Unless required by applicable law or agreed to in writing, software
# distributed under the License is distributed on an "AS IS" BASIS,
# WITHOUT WARRANTIES OR CONDITIONS OF ANY KIND, either express or implied.
# See the License for the specific language governing permissions and
# limitations under the License.
#

# See `pipelines/controller/config/application.yaml` for full documentation
# of these options.
# This config is meant to be used by `compose-controller-spark-sql.yaml`.
fhirdata:
  # 172.17.0.1 is an example docker network interface ip address;
  # `hapi-server` is another docker example where a container with that name is
  # running on the same docker network.
  # fhirServerUrl: "http://172.17.0.1:8091/fhir"
  # fhirServerUrl: "http://hapi-server:8080/fhir"
  dbConfig: "config/hapi-postgres-config_local.json"
  dwhRootPrefix: "/dwh/controller_DWH"
  incrementalSchedule: "0 0 * * * *"
  purgeSchedule: "0 30 * * * *"
  numOfDwhSnapshotsToRetain: 2
  resourceList: "Patient,Encounter,Observation"
  maxWorkers: 1
  numThreads: -1
  createHiveResourceTables: true
<<<<<<< HEAD
  hiveJdbcDriver: "org.apache.hive.jdbc.HiveDriver"
# Enable spring boot actuator end points, use "*" to expose all endpoints, or a comma-separated
# list to expose selected ones
management:
  endpoints:
    web:
      exposure:
        include: health,info,metrics,prometheus,pipeline-metrics
=======
  thriftserverHiveConfig: "config/thriftserver-hive-config_local.json"
  hiveJdbcDriver: "org.apache.hive.jdbc.HiveDriver"
>>>>>>> f06f32d0
<|MERGE_RESOLUTION|>--- conflicted
+++ resolved
@@ -32,7 +32,7 @@
   maxWorkers: 1
   numThreads: -1
   createHiveResourceTables: true
-<<<<<<< HEAD
+  thriftserverHiveConfig: "config/thriftserver-hive-config_local.json"
   hiveJdbcDriver: "org.apache.hive.jdbc.HiveDriver"
 # Enable spring boot actuator end points, use "*" to expose all endpoints, or a comma-separated
 # list to expose selected ones
@@ -40,8 +40,4 @@
   endpoints:
     web:
       exposure:
-        include: health,info,metrics,prometheus,pipeline-metrics
-=======
-  thriftserverHiveConfig: "config/thriftserver-hive-config_local.json"
-  hiveJdbcDriver: "org.apache.hive.jdbc.HiveDriver"
->>>>>>> f06f32d0
+        include: health,info,metrics,prometheus,pipeline-metrics