/*
 * Copyright 2020-2024 Google LLC
 *
 * Licensed under the Apache License, Version 2.0 (the "License");
 * you may not use this file except in compliance with the License.
 * You may obtain a copy of the License at
 *
 *      http://www.apache.org/licenses/LICENSE-2.0
 *
 * Unless required by applicable law or agreed to in writing, software
 * distributed under the License is distributed on an "AS IS" BASIS,
 * WITHOUT WARRANTIES OR CONDITIONS OF ANY KIND, either express or implied.
 * See the License for the specific language governing permissions and
 * limitations under the License.
 */
package com.google.fhir.analytics;

import static org.hamcrest.MatcherAssert.assertThat;
import static org.hamcrest.Matchers.equalTo;

import ca.uhn.fhir.context.FhirContext;
import java.io.File;
import java.io.IOException;
import java.nio.charset.StandardCharsets;
import java.nio.file.FileAlreadyExistsException;
import java.nio.file.Files;
import java.nio.file.Path;
import java.nio.file.Paths;
import java.time.Instant;
import java.util.List;
import java.util.Set;
import java.util.stream.Collectors;
import org.apache.beam.sdk.io.fs.ResourceId;
import org.apache.commons.lang3.SystemUtils;
import org.junit.Assert;
import org.junit.Assume;
import org.junit.Test;

public class LocalDwhFilesTest {
  @Test
  public void getResourcePathTestNonWindows() {
    Assume.assumeFalse(SystemUtils.IS_OS_WINDOWS);
    DwhFiles dwhFiles = new DwhFiles("/tmp", FhirContext.forR4Cached());
    assertThat(dwhFiles.getResourcePath("Patient").toString(), equalTo("/tmp/Patient/"));
  }

  @Test
  public void getResourcePathTestWindows() {
    Assume.assumeTrue(SystemUtils.IS_OS_WINDOWS);
    DwhFiles dwhFiles = new DwhFiles("C:\\tmp", FhirContext.forR4Cached());
    assertThat(dwhFiles.getResourcePath("Patient").toString(), equalTo("C:\\tmp\\Patient\\"));
  }

  @Test
  public void newIncrementalRunPathTestNonWindows() throws IOException {
    Assume.assumeFalse(SystemUtils.IS_OS_WINDOWS);
    DwhFiles instance = new DwhFiles("/tmp", FhirContext.forR4Cached());
    ResourceId incrementalRunPath = instance.newIncrementalRunPath();
    assertThat(incrementalRunPath.toString(), equalTo("/tmp/incremental_run/"));
  }

  @Test
  public void newIncrementalRunPathTesWindows() throws IOException {
    Assume.assumeTrue(SystemUtils.IS_OS_WINDOWS);
    DwhFiles instance = new DwhFiles("C:\\tmp", FhirContext.forR4Cached());
    ResourceId incrementalRunPath = instance.newIncrementalRunPath();
    assertThat(incrementalRunPath.toString(), equalTo("C:\\tmp\\incremental_run\\"));
  }

  @Test
  public void findNonEmptyFhirResourceTypesTest() throws IOException {
    Path root = Files.createTempDirectory("DWH_FILES_TEST");
    DwhFiles instance = new DwhFiles(root.toString(), FhirContext.forR4Cached());
    Path patientPath = Paths.get(root.toString(), "Patient");
    Files.createDirectories(patientPath);
    createFile(
        Paths.get(patientPath.toString(), "patients.txt"),
        "SAMPLE TEXT".getBytes(StandardCharsets.UTF_8));

    Path observationPath = Paths.get(root.toString(), "Observation");
    Files.createDirectories(observationPath);
    createFile(
        Paths.get(observationPath.toString(), "observationPath.txt"),
        "SAMPLE TEXT".getBytes(StandardCharsets.UTF_8));

    Set<String> resourceTypes = instance.findNonEmptyViews(true);
    assertThat("Could not find Patient", resourceTypes.contains("Patient"));
    assertThat("Could not find Observation", resourceTypes.contains("Observation"));
    assertThat(resourceTypes.size(), equalTo(2));

    Files.delete(Paths.get(observationPath.toString(), "observationPath.txt"));
    Files.delete(observationPath);
    Files.delete(Paths.get(patientPath.toString(), "patients.txt"));
    Files.delete(patientPath);
    Files.delete(root);
  }

  @Test
  public void findNonEmptyViewDirectoriesTest() throws IOException {
    Path root = Files.createTempDirectory("DWH_FILES_TEST");
    DwhFiles instance = new DwhFiles(root.toString(), FhirContext.forR4Cached());
    Path patientPath = Paths.get(root.toString(), "patient_flat");
    Files.createDirectories(patientPath);
    Path testPath = Paths.get(root.toString(), "test_dir");
    Files.createDirectories(testPath);
    createFile(
        Paths.get(patientPath.toString(), "patients.txt"),
        "SAMPLE TEXT".getBytes(StandardCharsets.UTF_8));

    Path observationPath = Paths.get(root.toString(), "Observation");
    Files.createDirectories(observationPath);
    createFile(
        Paths.get(observationPath.toString(), "observationPath.txt"),
        "SAMPLE TEXT".getBytes(StandardCharsets.UTF_8));

<<<<<<< HEAD
    Set<String> resourceTypes = instance.findNonEmptyViewTypes();
=======
    Set<String> resourceTypes = instance.findNonEmptyViews(false);
>>>>>>> 2cc81270
    assertThat("Could not find Patient", resourceTypes.contains("patient_flat"));
    assertThat("Could not find Observation", !resourceTypes.contains("Observation"));
    assertThat("Could not find Test Directory!", !resourceTypes.contains("test_dir"));
    assertThat(resourceTypes.size(), equalTo(1));

    Files.delete(Paths.get(observationPath.toString(), "observationPath.txt"));
    Files.delete(observationPath);
    Files.delete(Paths.get(patientPath.toString(), "patients.txt"));
    Files.delete(patientPath);
    Files.delete(testPath);
    Files.delete(root);
  }

  @Test
  public void copyResourceTypeTest() throws IOException {
    Path sourcePath = Files.createTempDirectory("DWH_SOURCE_TEST");
    FhirContext fhirContext = FhirContext.forR4Cached();
    DwhFiles instance = new DwhFiles(sourcePath.toString(), fhirContext);
    Path patientPath = Paths.get(sourcePath.toString(), "Patient");
    Files.createDirectories(patientPath);
    createFile(
        Paths.get(patientPath.toString(), "patients.txt"),
        "SAMPLE TEXT".getBytes(StandardCharsets.UTF_8));

    Path destPath = Files.createTempDirectory("DWH_DEST_TEST");
    instance.copyResourcesToDwh("Patient", DwhFiles.forRoot(destPath.toString(), fhirContext));

    List<Path> destFiles = Files.list(destPath).collect(Collectors.toList());
    assertThat(destFiles.size(), equalTo(1));
    assertThat(destFiles.get(0).toString(), equalTo(destPath.resolve("Patient").toString()));

    List<Path> destChildFiles = Files.list(destFiles.get(0)).collect(Collectors.toList());
    assertThat(destChildFiles.size(), equalTo(1));
    assertThat(
        destChildFiles.get(0).toString(),
        equalTo(destFiles.get(0).resolve("patients.txt").toString()));

    Files.delete(Paths.get(destPath.resolve("Patient").toString(), "patients.txt"));
    Files.delete(Paths.get(destPath.resolve("Patient").toString()));
    Files.delete(Paths.get(patientPath.toString(), "patients.txt"));
    Files.delete(Paths.get(patientPath.toString()));
    Files.delete(destPath);
    Files.delete(sourcePath);
  }

  @Test
  public void copyViewTest() throws IOException {
    Path sourcePath = Files.createTempDirectory("DWH_SOURCE_TEST");
    FhirContext fhirContext = FhirContext.forR4Cached();
    DwhFiles instance = new DwhFiles(sourcePath.toString(), fhirContext);
    Path patientPath = Paths.get(sourcePath.toString(), "patient_flat");
    Files.createDirectories(patientPath);
    createFile(
        Paths.get(patientPath.toString(), "patients.txt"),
        "SAMPLE TEXT".getBytes(StandardCharsets.UTF_8));

    Path destPath = Files.createTempDirectory("DWH_DEST_TEST");
    instance.copyResourcesToDwh("patient_flat", DwhFiles.forRoot(destPath.toString(), fhirContext));

    List<Path> destFiles = Files.list(destPath).collect(Collectors.toList());
    assertThat(destFiles.size(), equalTo(1));
    assertThat(destFiles.get(0).toString(), equalTo(destPath.resolve("patient_flat").toString()));

    List<Path> destChildFiles = Files.list(destFiles.get(0)).collect(Collectors.toList());
    assertThat(destChildFiles.size(), equalTo(1));
    assertThat(
        destChildFiles.get(0).toString(),
        equalTo(destFiles.get(0).resolve("patients.txt").toString()));

    Files.delete(Paths.get(destPath.resolve("patient_flat").toString(), "patients.txt"));
    Files.delete(Paths.get(destPath.resolve("patient_flat").toString()));
    Files.delete(Paths.get(patientPath.toString(), "patients.txt"));
    Files.delete(Paths.get(patientPath.toString()));
    Files.delete(destPath);
    Files.delete(sourcePath);
  }

  @Test
  public void writeTimestampFile_FileAlreadyExists_ThrowsError() throws IOException {
    Path root = Files.createTempDirectory("DWH_FILES_TEST");
    Path timestampPath = Paths.get(root.toString(), "timestamp_start.txt");
    createFile(timestampPath, Instant.now().toString().getBytes(StandardCharsets.UTF_8));
    DwhFiles dwhFiles = new DwhFiles(root.toString(), FhirContext.forR4Cached());

    Assert.assertThrows(
        FileAlreadyExistsException.class,
        () -> dwhFiles.writeTimestampFile(DwhFiles.TIMESTAMP_FILE_START));

    Files.delete(timestampPath);
    Files.delete(root);
  }

  @Test
  public void writeTimestampFile_FileDoesNotExist_CreatesFile() throws IOException {
    Path root = Files.createTempDirectory("DWH_FILES_TEST");
    DwhFiles dwhFiles = new DwhFiles(root.toString(), FhirContext.forR4Cached());

    dwhFiles.writeTimestampFile(DwhFiles.TIMESTAMP_FILE_START);

    List<Path> destFiles = Files.list(root).collect(Collectors.toList());
    assertThat(destFiles.size(), equalTo(1));
    assertThat(
        destFiles.get(0).toString(), equalTo(root.resolve("timestamp_start.txt").toString()));

    Files.delete(destFiles.get(0));
    Files.delete(root);
  }

  @Test
  public void readTimestampFile() throws IOException {
    Path root = Files.createTempDirectory("DWH_FILES_TEST");
    Instant currentInstant = Instant.now();
    Path timestampPath = Paths.get(root.toString(), "timestamp_start.txt");
    createFile(timestampPath, currentInstant.toString().getBytes(StandardCharsets.UTF_8));
    DwhFiles dwhFiles = new DwhFiles(root.toString(), FhirContext.forR4Cached());

    Instant actualInstant = dwhFiles.readTimestampFile(DwhFiles.TIMESTAMP_FILE_START);

    Assert.assertEquals(currentInstant.getEpochSecond(), actualInstant.getEpochSecond());

    Files.delete(timestampPath);
    Files.delete(root);
  }

  @Test
  public void passNonWindowsLocalPathDwhRootPrefix_returnsFileSeparator() {
    Assume.assumeFalse(SystemUtils.IS_OS_WINDOWS);
    // Absolute Path
    String fs1 = DwhFiles.getFileSeparatorForDwhFiles("/rootDir/prefix");
    Assert.assertEquals(File.separator, fs1);
    // Relative Path
    String fs2 = DwhFiles.getFileSeparatorForDwhFiles("baseDir/prefix");
    Assert.assertEquals(File.separator, fs2);
  }

  @Test
  public void passWindowsLocalPathDwhRootPrefix_returnsFileSeparator() {
    Assume.assumeTrue(SystemUtils.IS_OS_WINDOWS);
    // Absolute Path
    String fs1 = DwhFiles.getFileSeparatorForDwhFiles("C:\\prefix");
    Assert.assertEquals(File.separator, fs1);
    String fs2 = DwhFiles.getFileSeparatorForDwhFiles("C:\\rootDir\\prefix");
    Assert.assertEquals(File.separator, fs2);
    // Relative Path
    String fs3 = DwhFiles.getFileSeparatorForDwhFiles("baseDir\\prefix");
    Assert.assertEquals(File.separator, fs3);
  }

  private void createFile(Path path, byte[] bytes) throws IOException {
    Files.write(path, bytes);
  }
}<|MERGE_RESOLUTION|>--- conflicted
+++ resolved
@@ -113,11 +113,7 @@
         Paths.get(observationPath.toString(), "observationPath.txt"),
         "SAMPLE TEXT".getBytes(StandardCharsets.UTF_8));
 
-<<<<<<< HEAD
-    Set<String> resourceTypes = instance.findNonEmptyViewTypes();
-=======
     Set<String> resourceTypes = instance.findNonEmptyViews(false);
->>>>>>> 2cc81270
     assertThat("Could not find Patient", resourceTypes.contains("patient_flat"));
     assertThat("Could not find Observation", !resourceTypes.contains("Observation"));
     assertThat("Could not find Test Directory!", !resourceTypes.contains("test_dir"));
@@ -157,38 +153,6 @@
 
     Files.delete(Paths.get(destPath.resolve("Patient").toString(), "patients.txt"));
     Files.delete(Paths.get(destPath.resolve("Patient").toString()));
-    Files.delete(Paths.get(patientPath.toString(), "patients.txt"));
-    Files.delete(Paths.get(patientPath.toString()));
-    Files.delete(destPath);
-    Files.delete(sourcePath);
-  }
-
-  @Test
-  public void copyViewTest() throws IOException {
-    Path sourcePath = Files.createTempDirectory("DWH_SOURCE_TEST");
-    FhirContext fhirContext = FhirContext.forR4Cached();
-    DwhFiles instance = new DwhFiles(sourcePath.toString(), fhirContext);
-    Path patientPath = Paths.get(sourcePath.toString(), "patient_flat");
-    Files.createDirectories(patientPath);
-    createFile(
-        Paths.get(patientPath.toString(), "patients.txt"),
-        "SAMPLE TEXT".getBytes(StandardCharsets.UTF_8));
-
-    Path destPath = Files.createTempDirectory("DWH_DEST_TEST");
-    instance.copyResourcesToDwh("patient_flat", DwhFiles.forRoot(destPath.toString(), fhirContext));
-
-    List<Path> destFiles = Files.list(destPath).collect(Collectors.toList());
-    assertThat(destFiles.size(), equalTo(1));
-    assertThat(destFiles.get(0).toString(), equalTo(destPath.resolve("patient_flat").toString()));
-
-    List<Path> destChildFiles = Files.list(destFiles.get(0)).collect(Collectors.toList());
-    assertThat(destChildFiles.size(), equalTo(1));
-    assertThat(
-        destChildFiles.get(0).toString(),
-        equalTo(destFiles.get(0).resolve("patients.txt").toString()));
-
-    Files.delete(Paths.get(destPath.resolve("patient_flat").toString(), "patients.txt"));
-    Files.delete(Paths.get(destPath.resolve("patient_flat").toString()));
     Files.delete(Paths.get(patientPath.toString(), "patients.txt"));
     Files.delete(Paths.get(patientPath.toString()));
     Files.delete(destPath);
