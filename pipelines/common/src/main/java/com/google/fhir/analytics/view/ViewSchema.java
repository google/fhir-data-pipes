/*
 * Copyright 2020-2024 Google LLC
 *
 * Licensed under the Apache License, Version 2.0 (the "License");
 * you may not use this file except in compliance with the License.
 * You may obtain a copy of the License at
 *
 *      http://www.apache.org/licenses/LICENSE-2.0
 *
 * Unless required by applicable law or agreed to in writing, software
 * distributed under the License is distributed on an "AS IS" BASIS,
 * WITHOUT WARRANTIES OR CONDITIONS OF ANY KIND, either express or implied.
 * See the License for the specific language governing permissions and
 * limitations under the License.
 */
package com.google.fhir.analytics.view;

import com.google.common.base.Preconditions;
import com.google.common.collect.ImmutableList;
import com.google.common.collect.ImmutableMap;
import com.google.fhir.analytics.view.ViewApplicator.FlatRow;
import com.google.fhir.analytics.view.ViewApplicator.RowElement;
import com.google.fhir.analytics.view.ViewApplicator.RowList;
import com.google.fhir.analytics.view.ViewDefinition.Column;
import java.sql.JDBCType;
import java.sql.PreparedStatement;
import java.sql.SQLException;
import java.sql.Timestamp;
import java.util.ArrayList;
import java.util.Date;
<<<<<<< HEAD
import java.util.HashMap;
import java.util.List;
import java.util.Map;
=======
import java.util.List;
>>>>>>> 2cc81270
import java.util.Map.Entry;
import java.util.stream.Collectors;
import org.apache.avro.Schema;
import org.apache.avro.SchemaBuilder;
import org.apache.avro.SchemaBuilder.FieldAssembler;
import org.apache.avro.generic.GenericData;
import org.apache.avro.generic.GenericRecord;
import org.slf4j.Logger;
import org.slf4j.LoggerFactory;

/**
 * A set of utility methods for conversion from FHIR types to DB types, writing FHIR primitive
 * objects into DB, etc.
 */
public class ViewSchema {
  private static final Logger log = LoggerFactory.getLogger(ViewSchema.class);

  // TODO add a FHIR version specific type validation to make sure all primitive types are covered.

  /**
   * Converts a fhir type to a JDBCType
   *
   * @param fhirType the given FHIR type
   * @return the corresponding JDBCType; if `fhirType` is not mapped JDBCType.VARCHAR is returned.
   */
  public static JDBCType fhirTypeToDb(String fhirType) {
    if (fhirType != null) {
      switch (fhirType) {
        case "boolean":
          return JDBCType.BOOLEAN;
        case "integer":
        case "unsignedInt":
          return JDBCType.INTEGER;
        case "integer64":
          return JDBCType.BIGINT;
        case "decimal":
          return JDBCType.DECIMAL;
        case "date":
          return JDBCType.DATE;
        case "dateTime":
        case "instant":
          return JDBCType.TIMESTAMP;
        case "time":
          return JDBCType.TIME;
        case "base64Binary":
        case "canonical":
        case "code":
        case "id":
        case "markdown":
        case "oid":
        case "string":
        case "uri":
        case "url":
        case "uuid":
          return JDBCType.VARCHAR;
      }
    }
    // This is to handle non-primitive types or when the type is not specified, we may want to
    // separate these case from string in the future.
    return JDBCType.VARCHAR;
  }

  /**
   * Creates a DB schema map for a given view.
   *
   * @param view the input view
   * @return an ordered map from column names to DB types
   */
  public static ImmutableMap<String, JDBCType> getDbSchema(ViewDefinition view) {
    ImmutableMap.Builder<String, JDBCType> builder = ImmutableMap.builder();
    for (Entry<String, Column> entry : view.getAllColumns().entrySet()) {
      // This is internally guaranteed.
      Preconditions.checkState(entry.getValue() != null);
      if (entry.getValue().getType() == null && entry.getValue().getInferredType() == null) {
        log.warn("No type specified for column {}; using string instead.", entry.getKey());
      }
      builder.put(entry.getKey(), fhirTypeToDb(entry.getValue().getType()));
    }
    return builder.build();
  }

  /**
   * Set the values of a given row into the `statement` based on the column information.
   *
   * @param rowElements the input elements of the row
   * @param statement the statement on which `set*()` methods are called to write the row elements
   * @throws SQLException
   */
  public static void setValueInStatement(
      ImmutableList<RowElement> rowElements, PreparedStatement statement) throws SQLException {
    int ind = 0;
    for (RowElement re : rowElements) {
      ind++;
      if (re.getPrimitive() != null) {
        // TODO add unit-tests for all cases and add extra cases too if needed!
        if (ViewApplicator.ID_TYPE.equals(re.getColumnInfo().getInferredType())) {
          statement.setString(ind, re.getString());
        } else {
          switch (fhirTypeToDb(re.getColumnInfo().getType())) {
            case BOOLEAN:
              statement.setBoolean(ind, re.getPrimitive());
              break;
            case INTEGER:
              statement.setInt(ind, re.getPrimitive());
              break;
            case BIGINT:
              statement.setLong(ind, re.getPrimitive());
              break;
            case DECIMAL:
              statement.setBigDecimal(ind, re.getPrimitive());
              break;
            case DATE:
            case TIMESTAMP:
            case TIME:
              statement.setTimestamp(ind, new Timestamp(re.<Date>getPrimitive().getTime()));
              break;
            case VARCHAR:
            default:
              statement.setString(ind, re.getString());
              break;
          }
        }
      } else {
        // Currently arrays in DB are not supported; also type inference is not enabled.
        if (re.getColumnInfo().isCollection()
            || fhirTypeToDb(re.getColumnInfo().getType()) == JDBCType.VARCHAR) {
          statement.setString(
              ind,
              re.getValues() == null
                  ? null
                  : String.join(
                      ",",
                      re.getValues().stream().map(v -> v.toString()).collect(Collectors.toList())));
        } else {
          // This happens when there is no value for a column with a primitive type.
          statement.setNull(ind, fhirTypeToDb(re.getColumnInfo().getType()).getVendorTypeNumber());
        }
      }
    }
  }

  /**
   * Loads flat view values into GenericRecords by adding each RowElement value to its respective
   * column in a GenericRecord. Each GenericRecord contains values for one FlatRow
   *
   * @param rows RowList containing materialized view data
   * @param vDef The current ViewDefinition used to define the flat view
   * @return List of populated GenericRecords
   */
  public static List<GenericRecord> setValueInRecord(RowList rows, ViewDefinition vDef) {
    List<GenericRecord> recordList = new ArrayList<>();

    // Add each RowElement value to its respective column in the GenericRecord
    Schema flatSchema = ViewSchema.getAvroSchema(vDef);
    for (FlatRow flatRow : rows.getRows()) {
      GenericRecord currentRecord = new GenericData.Record(flatSchema);
      for (RowElement e : flatRow.getElements()) {
        if (e.getPrimitive() != null) {
          if (ViewApplicator.ID_TYPE.equals(e.getColumnInfo().getInferredType())) {
            currentRecord.put(e.getColumnInfo().getName(), e.getString());
          } else {
            String elementType =
                e.getColumnInfo().getType() == null ? "any" : e.getColumnInfo().getType();
            switch (elementType) {
              case "boolean":
                currentRecord.put(e.getColumnInfo().getName(), e.<Boolean>getPrimitive());
                break;
              case "integer":
              case "unsignedInt":
              case "integer64":
              case "decimal":
                currentRecord.put(e.getColumnInfo().getName(), e.getPrimitive());
                break;
              case "date":
              case "dateTime":
              case "instant":
              case "time":
              case "base64Binary":
              case "canonical":
              case "code":
              case "id":
              case "markdown":
              case "oid":
              case "string":
              case "uri":
              case "url":
              case "uuid":
              default:
                currentRecord.put(e.getColumnInfo().getName(), e.getString());
                break;
            }
          }
        } else {
          if (e.getColumnInfo().isCollection() || e.getColumnInfo().getType() instanceof String) {
            if (e.getValues() == null || e.getValues().size() < 1) {
              currentRecord.put(e.getColumnInfo().getName(), null);
            } else {
              // Handles View Definition Collections and converts them to Avro String Arrays
              String[] values = new String[e.getValues().size()];
              for (int i = 0; i < e.getValues().size(); i++) {
                values[i] = e.getValues().get(i).toString();
              }
              currentRecord.put(e.getName(), values);
            }
          } else {
            // This happens when there is no value for a column with a primitive type.
            currentRecord.put(e.getColumnInfo().getName(), null);
          }
        }
      }
      recordList.add(currentRecord);
    }
    return recordList;
  }

  /**
   * Creates an Avro Schema for a given View Definition. Note: This conversion should be consistent
   * with {@see #com.cerner.bunsen.avro.converters.DefinitionToAvroVisitor}
   *
   * @param view the input View Definition
   * @return Avro Schema
   */
  public static Schema getAvroSchema(ViewDefinition view) {
    FieldAssembler<Schema> schemaFields =
        SchemaBuilder.record(view.getName()).namespace("org.viewDefinition").fields();
    for (Entry<String, Column> entry : view.getAllColumns().entrySet()) {
      Preconditions.checkState(entry.getValue() != null);
      String columnType = entry.getValue().getType();
      String colName = entry.getKey();

      if (columnType != null) {
        switch (columnType) {
          case "boolean" -> schemaFields.optionalBoolean(colName);
          case "integer", "unsignedInt" -> schemaFields.optionalInt(colName);
          case "integer64" -> schemaFields.optionalLong(colName);
          case "decimal" ->
          // We cannot use Avro logical type `decimal` to represent FHIR `decimal` type. The
          // reason is that
          // Avro `decimal` type  has a fixed scale and a maximum precision but with a fixed scale
          // we have
          // no guarantees on the precision of the FHIR `decimal` type. See this for more details:
          // https://github.com/GoogleCloudPlatform/openmrs-fhir-analytics/issues/156#issuecomment-880964207

          // Note: The use Avro primitive type `Double` decreases precision but allows for
          // conversion
          schemaFields.optionalDouble(colName);
          case "date",
              "dateTime",
              "instant",
              "time",
              "base64Binary",
              "canonical",
              "code",
              "id",
              "markdown",
              "oid",
              "string",
              "uri",
              "url",
              "uuid" -> schemaFields.optionalString(colName);
        }
      } else {
        if (entry.getValue().isCollection()) {
          schemaFields
              .name(colName)
              .type()
              .nullable()
              .array()
              .items(Schema.create(Schema.Type.STRING))
              .noDefault();
        } else {
          // This is to handle non-primitive types or when the type is not specified, we may want to
          // separate these cases from string in the future.
          schemaFields.optionalString(colName);
        }
      }
    }
    return schemaFields.endRecord();
  }
<<<<<<< HEAD

  /**
   * Generates a Mapping of View Definition Name to View Definition.
   *
   * @param viewNames {@see com.google.fhir.analytics.ParquetUtil} List of view names to check for
   *     duplicates
   * @param allViews List of View Definitions
   * @param resourceList List of Resource Types
   * @param viewManager View Manager instance to grab View Definitions
   * @return The populated view map
   */
  public static Map<String, ViewDefinition> createViewMap(
      List<String> viewNames,
      List<ViewDefinition> allViews,
      List<String> resourceList,
      ViewManager viewManager) {
    Map<String, ViewDefinition> result = new HashMap<>();

    for (String type : resourceList) {
      List<ViewDefinition> allViewsForType = viewManager.getViewsForType(type);
      if (allViewsForType != null) {
        viewNames.addAll(allViewsForType.stream().map(v -> v.getName()).toList());
        allViews.addAll(allViewsForType);
      }
    }
    for (ViewDefinition vDef : allViews) {
      if (!result.containsKey(vDef.getName())) {
        result.put(vDef.getName(), vDef);
      }
    }
    return result;
  }
=======
>>>>>>> 2cc81270
}<|MERGE_RESOLUTION|>--- conflicted
+++ resolved
@@ -28,13 +28,7 @@
 import java.sql.Timestamp;
 import java.util.ArrayList;
 import java.util.Date;
-<<<<<<< HEAD
-import java.util.HashMap;
 import java.util.List;
-import java.util.Map;
-=======
-import java.util.List;
->>>>>>> 2cc81270
 import java.util.Map.Entry;
 import java.util.stream.Collectors;
 import org.apache.avro.Schema;
@@ -314,39 +308,4 @@
     }
     return schemaFields.endRecord();
   }
-<<<<<<< HEAD
-
-  /**
-   * Generates a Mapping of View Definition Name to View Definition.
-   *
-   * @param viewNames {@see com.google.fhir.analytics.ParquetUtil} List of view names to check for
-   *     duplicates
-   * @param allViews List of View Definitions
-   * @param resourceList List of Resource Types
-   * @param viewManager View Manager instance to grab View Definitions
-   * @return The populated view map
-   */
-  public static Map<String, ViewDefinition> createViewMap(
-      List<String> viewNames,
-      List<ViewDefinition> allViews,
-      List<String> resourceList,
-      ViewManager viewManager) {
-    Map<String, ViewDefinition> result = new HashMap<>();
-
-    for (String type : resourceList) {
-      List<ViewDefinition> allViewsForType = viewManager.getViewsForType(type);
-      if (allViewsForType != null) {
-        viewNames.addAll(allViewsForType.stream().map(v -> v.getName()).toList());
-        allViews.addAll(allViewsForType);
-      }
-    }
-    for (ViewDefinition vDef : allViews) {
-      if (!result.containsKey(vDef.getName())) {
-        result.put(vDef.getName(), vDef);
-      }
-    }
-    return result;
-  }
-=======
->>>>>>> 2cc81270
 }