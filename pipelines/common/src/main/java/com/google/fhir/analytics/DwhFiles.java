/*
 * Copyright 2020-2025 Google LLC
 *
 * Licensed under the Apache License, Version 2.0 (the "License");
 * you may not use this file except in compliance with the License.
 * You may obtain a copy of the License at
 *
 *      http://www.apache.org/licenses/LICENSE-2.0
 *
 * Unless required by applicable law or agreed to in writing, software
 * distributed under the License is distributed on an "AS IS" BASIS,
 * WITHOUT WARRANTIES OR CONDITIONS OF ANY KIND, either express or implied.
 * See the License for the specific language governing permissions and
 * limitations under the License.
 */
package com.google.fhir.analytics;

import ca.uhn.fhir.context.FhirContext;
import ca.uhn.fhir.parser.DataFormatException;
import com.google.common.base.Preconditions;
import com.google.common.base.Strings;
import com.google.common.collect.Iterables;
import com.google.common.collect.Sets;
import com.google.fhir.analytics.view.ViewManager;
import java.io.BufferedReader;
import java.io.File;
import java.io.IOException;
import java.io.InputStream;
import java.io.InputStreamReader;
import java.nio.ByteBuffer;
import java.nio.channels.Channels;
import java.nio.channels.ReadableByteChannel;
import java.nio.channels.WritableByteChannel;
import java.nio.charset.StandardCharsets;
import java.nio.file.FileAlreadyExistsException;
import java.time.Instant;
import java.util.ArrayList;
import java.util.Collections;
import java.util.Comparator;
import java.util.HashSet;
import java.util.List;
import java.util.Set;
import java.util.regex.Matcher;
import java.util.regex.Pattern;
import java.util.stream.Collectors;
import lombok.Getter;
import org.apache.beam.sdk.extensions.gcp.util.gcsfs.GcsPath;
import org.apache.beam.sdk.io.FileSystems;
import org.apache.beam.sdk.io.fs.MatchResult;
import org.apache.beam.sdk.io.fs.MatchResult.Metadata;
import org.apache.beam.sdk.io.fs.MatchResult.Status;
import org.apache.beam.sdk.io.fs.ResolveOptions.StandardResolveOptions;
import org.apache.beam.sdk.io.fs.ResourceId;
import org.apache.beam.sdk.util.MimeTypes;
import org.jspecify.annotations.Nullable;
import org.slf4j.Logger;
import org.slf4j.LoggerFactory;

/**
 * The interface for working with the data-warehouse files. This is where all file-structure logic
 * should be implemented. This should support different file-systems, including distributed ones.
 *
 * <p>The general structure of DWH files is as follows (note in some distributed file systems there
<<<<<<< HEAD
 * is no notion of "directory", we just use the term to refer to segments between `/`):
 *
 * <ul>
 *   <li>Let's say the root path is DWH_ROOT
 *   <li>Parquet files for each FHIR resource type, e.g., Patient, go under DWH_ROOT/Patient.
 *   <li>For a set of resource Parquet files, we may regenerate views multiple times (e.g., after
 *       editing ViewDefinition files); each view set goes under a separate "dir" starting with
 *       VIEWS_, e.g., for a view called `patient_flat` we may have
 *       DWH_ROOT/VIEWS_TIMESTAMP_1/patient_flat and DWH_ROOT/VIEWS_TIMESTAMP_2/patient_flat.
 *   <li>For each incremental run, we create a new DWH_ROOT/incremental_run_TIMESTAMP "dir".
 * </ul>
=======
 * is no notion of "directory", we just use the term to refer to segments between `/`): - Let's say
 * the root path is DWH_ROOT. - Parquet files for each FHIR resource type, e.g., Patient, go under
 * DWH_ROOT/Patient. - For a set of resource Parquet files, we may regenerate views multiple times
 * (e.g., after editing ViewDefinition files); each view set goes under a separate "dir" starting
 * with VIEWS_, e.g., for a view called `patient_flat` we may have
 * DWH_ROOT/VIEWS_TIMESTAMP_1/patient_flat and DWH_ROOT/VIEWS_TIMESTAMP_2/patient_flat. - For each
 * incremental run, we create a new DWH_ROOT/incremental_run_TIMESTAMP "dir".
>>>>>>> 590e2cb9
 */
public class DwhFiles {

  private static final Logger log = LoggerFactory.getLogger(DwhFiles.class);

  public static final String TIMESTAMP_FILE_START = "timestamp_start.txt";

  public static final String TIMESTAMP_FILE_END = "timestamp_end.txt";

  public static final String TIMESTAMP_FILE_BULK_TRANSACTION_TIME =
      "timestamp_bulk_transaction_time.txt";

  private static final String VIEW_DIR_PREFIX = "VIEWS";

  private static final String INCREMENTAL_DIR_PREFIX = "incremental_run";

  static final String TIMESTAMP_PREFIX = "_TIMESTAMP_";

  // TODO: It is probably better if we build all DWH files related operations using Beam's
  //  filesystem API such that when a new filesystem is registered, it automatically works
  //  everywhere in our code. Note that currently we have hardcoded the valid schema in some places,
  //  hence a newly registered filesystem is not automatically handled everywhere.
  static final String LOCAL_SCHEME = "file";
  static final String GCS_SCHEME = "gs";
  static final String S3_SCHEME = "s3";

  private final String dwhRoot;

  private final FhirContext fhirContext;

  private final String viewRoot;

  /**
   * In order to interpret the file paths correctly the {@code dwhRoot} has to be represented in one
   * of the below formats according to the filesystem platform:
   *
   * <p>Linux/Mac:
   *
   * <ul>
   *   <li>TestRoot/SamplePrefix
   *   <li>/Users/beam/TestRoot/SamplePrefix
   * </ul>
   *
   * <p>Windows OS:
   *
   * <ul>
   *   <li>TestRoot\SamplePrefix
   *   <li>C:\Users\beam\TestRoot\SamplePrefix
   * </ul>
   *
   * <p>GCS filesystem
   *
   * <ul>
   *   <li>gs://TestBucket/TestRoot/SamplePrefix
   * </ul>
   *
   * @param dwhRoot the root of the DWH
   * @param viewRoot the root of the view dir under DWH; note this should be an absolute path, but
   *     it is usually "under" `dwhRoot`.
   * @param fhirContext
   */
  private DwhFiles(String dwhRoot, String viewRoot, FhirContext fhirContext) {
    Preconditions.checkArgument(!Strings.isNullOrEmpty(dwhRoot));
    this.dwhRoot = dwhRoot;
    this.fhirContext = fhirContext;
    if (Strings.isNullOrEmpty(viewRoot)) {
      // If viewRoot is not provided, we create a new one; with this we make sure that a sane
      // value is set for this.viewRoot; this makes the logic of this class simpler.
      this.viewRoot = newTimestampedPath(dwhRoot, VIEW_DIR_PREFIX).toString();
    } else {
      this.viewRoot = viewRoot;
    }
  }

  static DwhFiles forRoot(String dwhRoot, FhirContext fhirContext) {
    return forRoot(dwhRoot, null, fhirContext);
  }

  static DwhFiles forRoot(String dwhRoot, String viewRoot, FhirContext fhirContext) {
    return new DwhFiles(dwhRoot, viewRoot, fhirContext);
  }

  static DwhFiles forRootWithLatestViewPath(String dwhRoot, FhirContext fhirContext)
      throws IOException {
    ResourceId latestViewPath = DwhFiles.getLatestViewsPath(dwhRoot);
    String lastViewPath = latestViewPath == null ? null : latestViewPath.toString();
    return new DwhFiles(dwhRoot, lastViewPath, fhirContext);
  }

  public static String safeTimestampSuffix() {
    return Instant.now().toString().replace(":", "-").replace("-", "_").replace(".", "_");
  }

  public String getRoot() {
    return dwhRoot;
  }

  public String getViewRoot() {
    return viewRoot;
  }

  /**
   * This returns the path to the directory which contains resources of a specific type.
   *
   * @param resourceType the type of the FHIR resources
   * @return The path to the resource type dir
   */
  public ResourceId getResourcePath(String resourceType) {
    return FileSystems.matchNewResource(getRoot(), true)
        .resolve(resourceType, StandardResolveOptions.RESOLVE_DIRECTORY);
  }

  /**
   * Similar to `getResourcePath` but returns the path for the given view. It is important to use
   * this version for views because there might be multiple view "dirs" under the same DWH root.
   *
   * @param viewName the name of the view
   * @return the path to the view dir
   */
  public ResourceId getViewPath(String viewName) {
    // Note we cannot assume any view "dir" or even the DWH root already exists; also note the
    // concept of "directory" is not well-defined on some cloud file-systems.
    return FileSystems.matchNewResource(viewRoot, true)
        .resolve(viewName, StandardResolveOptions.RESOLVE_DIRECTORY);
  }

  /**
   * @param resourceType the type of the FHIR resources
   * @return The file pattern for Parquet files of `resourceType` in this DWH.
   */
  public String getResourceFilePattern(String resourceType) {
    return String.format(
        "%s*%s", getResourcePath(resourceType).toString(), ParquetUtil.PARQUET_EXTENSION);
  }

  /**
   * Similar to getResourceFilePattern but for views.
   *
   * @param viewName the name of the view (should match that in the ViewDefinition)
   * @return The file pattern for Parquet files of `viewName` in this DWH.
   */
  public String getViewFilePattern(String viewName) {
    return String.format("%s*%s", getViewPath(viewName).toString(), ParquetUtil.PARQUET_EXTENSION);
  }

  // TODO: Move this to a util class and make it non-static.
  /**
   * Returns all the child directories under the given base directory which are 1-level deep. Note
   * in many cloud/distributed file-systems, we do not have "directories"; there are only buckets
   * and files in those buckets. We use file-seprators (e.g., `/`) to simulate the concept of
   * directories. So for example, this method returns an empty set if `baseDir` is `bucket/test` and
   * the only file in that bucket is `bucket/test/dir1/dir2/file.txt`. If `baseDir` is
   * `bucket/test/dir1`, in the above example, `dir2` is returned.
   *
   * @param baseDir the path under which "directories" are looked for.
   * @return The list of all child directories under the base directory
   * @throws IOException
   */
  static Set<ResourceId> getAllChildDirectories(String baseDir) throws IOException {
    return getAllChildDirectories(baseDir, "");
  }

  /**
   * Similar to the version with no `commonPrefix` with the difference that returns only directory
   * names that start with {baseDir}/{commonPrefix}*. This is more efficient and should be preferred
   * when there is a known common-prefix we are looking for.
   *
   * @param baseDir the baseDir of the DWH
   * @param commonPrefix the prefix of directories under `baseDir` that we are looking for
   * @return the list of found directory names.
   * @throws IOException
   */
  static Set<ResourceId> getAllChildDirectories(String baseDir, String commonPrefix)
      throws IOException {
    String fileSeparator = getFileSeparatorForDwhFiles(baseDir);
    // Avoid using ResourceId.resolve(..) method to resolve the files when the path contains glob
    // expressions with multiple special characters like **, */* etc as this api only supports
    // single special characters like `*` or `..`. Rather use the FileSystems.match(..) if the path
    // contains glob expressions.
    List<MatchResult> matchResultList =
        FileSystems.match(
            List.of(
                String.format(
                    "%s%s*%s*",
                    getPathEndingWithFileSeparator(baseDir, fileSeparator),
                    commonPrefix,
                    fileSeparator)));
    Set<ResourceId> childDirectories = new HashSet<>();
    for (MatchResult matchResult : matchResultList) {
      if (matchResult.status() == Status.OK && !matchResult.metadata().isEmpty()) {
        for (Metadata metadata : matchResult.metadata()) {
          childDirectories.add(metadata.resourceId().getCurrentDirectory());
        }
      } else if (matchResult.status() == Status.ERROR) {
        String errorMessage = String.format("Error matching files under directory %s", baseDir);
        log.error(errorMessage);
        throw new IOException(errorMessage);
      }
    }
    log.info("Child directories of {} are {}", baseDir, childDirectories);
    return childDirectories;
  }

  /**
   * This function and {@link #newTimestampedPath(String, String)} complement each other.
   *
   * @param commonPrefix the common prefix for the timestamped directories to search.
   * @return the latest directory with the `commonPrefix`.
   * @throws IOException
   */
  @Nullable
  private static ResourceId getLatestPath(String dwhRoot, String commonPrefix) throws IOException {
    List<ResourceId> dirs = new ArrayList<>();
    dirs.addAll(getAllChildDirectories(dwhRoot, commonPrefix));
    if (dirs.isEmpty()) return null;

    Collections.sort(dirs, Comparator.comparing(ResourceId::toString));
    return dirs.get(dirs.size() - 1);
  }

  private static ResourceId newTimestampedPath(String dwhRoot, String commonPrefix) {
    return FileSystems.matchNewResource(dwhRoot, true)
        .resolve(
            String.format("%s%s%s", commonPrefix, TIMESTAMP_PREFIX, safeTimestampSuffix()),
            StandardResolveOptions.RESOLVE_DIRECTORY);
  }

  /**
   * @return the current incremental run path if one found; null otherwise.
   */
  @Nullable
  public static ResourceId getLatestIncrementalRunPath(String dwhRoot) throws IOException {
    return getLatestPath(dwhRoot, INCREMENTAL_DIR_PREFIX);
  }

  /**
   * This returns a new incremental-run path based on the current timestamp. Note that each
   * incremental-run is relative to a full-run, hence we put this directory under the full-run root.
   *
   * @return a new incremental run path based on the current timestamp.
   */
  public ResourceId newIncrementalRunPath() {
    return newTimestampedPath(getRoot(), INCREMENTAL_DIR_PREFIX);
  }

  /**
   * Similar to {@link #getLatestIncrementalRunPath(String)} but for views sub-dir.
   *
   * @return the current views path if one found; null otherwise.
   */
  @Nullable
  public static ResourceId getLatestViewsPath(String dwhRoot) throws IOException {
    return getLatestPath(dwhRoot, VIEW_DIR_PREFIX);
  }

  /**
   * This returns a new views sud-dir path based on the current timestamp. Note that views are
   * generated from main FHIR resources, hence we put this view directory under the DWH root; there
   * might be multiple views sets under the same DWH root (e.g., when we regenerate).
   *
   * @param dwhRoot the given root of DWH.
   * @return the path to the view sub-dir under `dwhRoot` to be used for a new run.
   */
  public static ResourceId newViewsPath(String dwhRoot) {
    return newTimestampedPath(dwhRoot, VIEW_DIR_PREFIX);
  }

  public Set<String> findNonEmptyResourceDirs() throws IOException {
    return findNonEmptyDirs(null);
  }

  public Set<String> findNonEmptyViewDirs(ViewManager viewManager) throws IOException {
    return findNonEmptyDirs(viewManager);
  }

  /**
   * Returns the list of non-empty directories which contains at least one file under it.
   *
   * @param viewManager Used to verify if non-empty directory is a valid View Definition. If null,
   *     the views returned will be valid FHIR Resource Types. Otherwise, the views will be valid
   *     View Definitions
   * @return the set of non-empty directories
   * @throws IOException if the directory does not contain a valid file type
   */
  private Set<String> findNonEmptyDirs(@Nullable ViewManager viewManager) throws IOException {
    // TODO : If the list of files under the dwhRoot is huge then there can be a lag in the api
    //  response. This issue https://github.com/google/fhir-data-pipes/issues/288 helps in
    //  maintaining the number of file to an optimum value.
    String fileType = viewManager == null ? "Resource types" : "Views";
    String searchRoot = viewManager == null ? dwhRoot : viewRoot;
    String fileSeparator = getFileSeparatorForDwhFiles(searchRoot);
    List<MatchResult> matchedChildResultList =
        FileSystems.match(
            List.of(
                getPathEndingWithFileSeparator(searchRoot, fileSeparator)
                    + "*"
                    + fileSeparator
                    + "*"));
    Set<String> fileSet = new HashSet<>();
    for (MatchResult matchResult : matchedChildResultList) {
      if (matchResult.status() == Status.OK && !matchResult.metadata().isEmpty()) {
        for (Metadata metadata : matchResult.metadata()) {
          fileSet.add(metadata.resourceId().getCurrentDirectory().getFilename());
        }
      } else if (matchResult.status() == Status.ERROR) {
        log.error("Error matching {} under {} ", fileType, searchRoot);
        throw new IOException(String.format("Error matching %s under %s", fileType, searchRoot));
      }
    }

    Set<String> typeSet = Sets.newHashSet();
    for (String file : fileSet) {
      if (viewManager == null) {
        try {
          fhirContext.getResourceType(file);
          typeSet.add(file);
        } catch (DataFormatException e) {
          log.debug("Ignoring file {} which is not a FHIR resource.", file);
        }
      } else {
        if (viewManager.getViewDefinition(file) != null) {
          typeSet.add(file);
        }
      }
    }
    log.info("{} under {} are {}", fileType, searchRoot, typeSet);
    return typeSet;
  }

  /**
   * This method copies all the files under the directory (getRoot() + resourceType) into the
   * destination DwhFiles under the similar directory.
   *
   * @param srcDwh the source DWH to copy files from
   * @param dirName the resource or view "directory" (under `srcDwh`) to be copied
   * @param destDwh the output DWH to copy files to
   */
  public static void copyDirToDwh(String srcDwh, String dirName, String destDwh)
      throws IOException {
    String fileSeparator = getFileSeparatorForDwhFiles(srcDwh);
    List<MatchResult> sourceMatchResultList =
        FileSystems.match(
            List.of(
                getPathEndingWithFileSeparator(srcDwh, fileSeparator)
                    + dirName
                    + fileSeparator
                    + "*"));
    List<ResourceId> sourceResourceIdList = new ArrayList<>();

    // The sourceMatchResultList should only contain 1 element as the matching list
    // (List.of(sourceFiles)) used for it was also one. The actual matched files should be
    // retrieved from the matchResult.metadata element which could be more than one
    for (MatchResult matchResult : sourceMatchResultList) {
      if (matchResult.status() == Status.OK) {
        List<ResourceId> resourceIds =
            matchResult.metadata().stream()
                .map(metadata -> metadata.resourceId())
                .collect(Collectors.toList());
        sourceResourceIdList.addAll(resourceIds);
      }
    }

    List<ResourceId> destResourceIdList = new ArrayList<>();
    sourceResourceIdList.stream()
        .forEach(
            resourceId -> {
              ResourceId destResourceId =
                  FileSystems.matchNewResource(destDwh, true)
                      .resolve(dirName, StandardResolveOptions.RESOLVE_DIRECTORY)
                      .resolve(resourceId.getFilename(), StandardResolveOptions.RESOLVE_FILE);
              destResourceIdList.add(destResourceId);
            });
    FileSystems.copy(sourceResourceIdList, destResourceIdList);
  }

  public static void writeTimestampFile(String dwhRoot, String fileName) throws IOException {
    writeTimestampFile(dwhRoot, Instant.now(), fileName);
  }

  public static void writeTimestampFile(String dwhRoot, Instant instant, String fileName)
      throws IOException {
    ResourceId resourceId =
        FileSystems.matchNewResource(dwhRoot, true)
            .resolve(fileName, StandardResolveOptions.RESOLVE_FILE);
    List<MatchResult> matches = FileSystems.matchResources(Collections.singletonList(resourceId));
    MatchResult matchResult = Iterables.getOnlyElement(matches);

    if (matchResult.status() == Status.OK) {
      String errorMessage =
          String.format(
              "Attempting to write to the timestamp file %s which already exists",
              dwhRoot + "/" + fileName);
      log.error(errorMessage);
      throw new FileAlreadyExistsException(errorMessage);
    } else if (matchResult.status() == Status.NOT_FOUND) {
      WritableByteChannel writableByteChannel = FileSystems.create(resourceId, MimeTypes.BINARY);
      writableByteChannel.write(
          ByteBuffer.wrap(instant.toString().getBytes(StandardCharsets.UTF_8)));
      writableByteChannel.close();
    } else {
      String errorMessage =
          String.format(
              "Error matching file spec %s: status %s",
              dwhRoot + "/" + fileName, matchResult.status());
      log.error(errorMessage);
      throw new IOException(errorMessage);
    }
  }

  public Instant readTimestampFile(String fileName) throws IOException {
    return readTimestampFile(getRoot(), fileName);
  }

  public static Instant readTimestampFile(String dwhRoot, String fileName) throws IOException {
    ResourceId resourceId =
        FileSystems.matchNewResource(dwhRoot, true)
            .resolve(fileName, StandardResolveOptions.RESOLVE_FILE);
    List<String> result = new ArrayList<>();
    ReadableByteChannel channel = FileSystems.open(resourceId);
    try (InputStream stream = Channels.newInputStream(channel)) {
      BufferedReader streamReader =
          new BufferedReader(new InputStreamReader(stream, StandardCharsets.UTF_8));
      String line;
      while ((line = streamReader.readLine()) != null) {
        result.add(line);
      }
    }
    if (result.isEmpty()) {
      String errorMessage =
          String.format("The timestamp file %s is empty", dwhRoot + "/" + fileName);
      log.error(errorMessage);
      throw new IllegalStateException(errorMessage);
    }
    return Instant.parse(result.get(0));
  }

  /** Checks if the given file exists in the data-warehouse at the root location */
  public static boolean doesTimestampFileExist(String dwhRoot, String fileName) throws IOException {
    ResourceId resourceId =
        FileSystems.matchNewResource(dwhRoot, true)
            .resolve(fileName, StandardResolveOptions.RESOLVE_FILE);
    List<MatchResult> matchResultList =
        FileSystems.matchResources(Collections.singletonList(resourceId));
    MatchResult matchResult = Iterables.getOnlyElement(matchResultList);
    if (matchResult.status() == Status.OK) {
      return true;
    } else if (matchResult.status() == Status.NOT_FOUND) {
      return false;
    } else {
      String errorMessage =
          String.format("Error matching file spec %s: status %s", resourceId, matchResult.status());
      log.error(errorMessage);
      throw new IOException(errorMessage);
    }
  }

  public static void overwriteFile(String dwhRoot, String fileName, byte[] content)
      throws IOException {
    ResourceId resourceId =
        FileSystems.matchNewResource(dwhRoot, true)
            .resolve(fileName, StandardResolveOptions.RESOLVE_FILE);

    List<MatchResult> matches = FileSystems.matchResources(Collections.singletonList(resourceId));
    MatchResult matchResult = Iterables.getOnlyElement(matches);

    if (matchResult.status() == Status.OK) {
      String warnMessage =
          String.format("Overwriting the existing file %s", dwhRoot + "/" + fileName);
      log.warn(warnMessage);
      FileSystems.delete(List.of(resourceId));
    }

    if (matchResult.status() == Status.NOT_FOUND || matchResult.status() == Status.OK) {
      WritableByteChannel writableByteChannel = FileSystems.create(resourceId, MimeTypes.BINARY);
      writableByteChannel.write(ByteBuffer.wrap(content));
      writableByteChannel.close();
    } else {
      String errorMessage =
          String.format(
              "Error matching file spec %s: status %s",
              dwhRoot + "/" + fileName, matchResult.status());
      log.error(errorMessage);
      throw new IOException(errorMessage);
    }
  }

  /**
   * This method returns the file separator for the filesystem where the data-warehouse is hosted.
   *
   * @param dwhRootPrefix the root directory prefix of the filesystem.
   * @return the file separator
   */
  public static String getFileSeparatorForDwhFiles(String dwhRootPrefix) {
    CloudPath cloudPath = parsePath(dwhRootPrefix);
    switch (cloudPath.getScheme()) {
      case LOCAL_SCHEME:
        return File.separator;
      case GCS_SCHEME:
      case S3_SCHEME:
        return "/";
      default:
        String errorMessage =
            String.format("File system scheme=%s is not yet supported", cloudPath.getScheme());
        log.error(errorMessage);
        throw new IllegalArgumentException(errorMessage);
    }
  }

  /** This method returns the {@code path} by appending the {@code fileseparator} if required. */
  public static String getPathEndingWithFileSeparator(String path, String fileSeparator) {
    Preconditions.checkNotNull(path);
    Preconditions.checkNotNull(fileSeparator);
    return path.endsWith(fileSeparator) ? path : path + fileSeparator;
  }

  /**
   * This method returns the schema of the passed in spec. This is inspired from the parsing logic
   * in the repo <a href="https://github.com/apache/beam">Beam File System</a>
   *
   * @param path the path for which the schema needs to be parsed, e.g., gs://my-bucket/file or
   *     basedir/file or /rootbasedir/file
   * @return the schema
   */
  public static CloudPath parsePath(String path) {
    // The `path` is almost, but not quite, a URI. In particular,
    // the reserved characters '[', ']', and '?' have meanings that differ
    // from their use in the URI spec. ('*' is not reserved).
    // Here, we just need the scheme, bucket, and the rest of the path.
    return new CloudPath(path);
  }

  /**
   * This is based on a minimal part of {@link GcsPath} which is generalized to work for S3 buckets
   * as well (and other distributed file-systesm in future).
   */
  @Getter
  static class CloudPath {
    private final String scheme;
    private final String bucket;
    private final String object;
    static final Pattern CLOUD_URI =
        Pattern.compile("(?<SCHEME>[^:]+)://(?<BUCKET>[^/]+)(/(?<OBJECT>.*))?");

    private CloudPath(String uri) {
      Matcher m = CLOUD_URI.matcher(uri);
      if (m.matches()) {
        scheme = m.group("SCHEME");
        bucket = m.group("BUCKET");
        object = m.group("OBJECT");
      } else {
        scheme = LOCAL_SCHEME;
        bucket = "";
        object = uri;
      }
    }
  }
}<|MERGE_RESOLUTION|>--- conflicted
+++ resolved
@@ -61,7 +61,6 @@
  * should be implemented. This should support different file-systems, including distributed ones.
  *
  * <p>The general structure of DWH files is as follows (note in some distributed file systems there
-<<<<<<< HEAD
  * is no notion of "directory", we just use the term to refer to segments between `/`):
  *
  * <ul>
@@ -73,15 +72,6 @@
  *       DWH_ROOT/VIEWS_TIMESTAMP_1/patient_flat and DWH_ROOT/VIEWS_TIMESTAMP_2/patient_flat.
  *   <li>For each incremental run, we create a new DWH_ROOT/incremental_run_TIMESTAMP "dir".
  * </ul>
-=======
- * is no notion of "directory", we just use the term to refer to segments between `/`): - Let's say
- * the root path is DWH_ROOT. - Parquet files for each FHIR resource type, e.g., Patient, go under
- * DWH_ROOT/Patient. - For a set of resource Parquet files, we may regenerate views multiple times
- * (e.g., after editing ViewDefinition files); each view set goes under a separate "dir" starting
- * with VIEWS_, e.g., for a view called `patient_flat` we may have
- * DWH_ROOT/VIEWS_TIMESTAMP_1/patient_flat and DWH_ROOT/VIEWS_TIMESTAMP_2/patient_flat. - For each
- * incremental run, we create a new DWH_ROOT/incremental_run_TIMESTAMP "dir".
->>>>>>> 590e2cb9
  */
 public class DwhFiles {
 
