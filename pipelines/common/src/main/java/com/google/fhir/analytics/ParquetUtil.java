--- conflicted
+++ resolved
@@ -74,13 +74,9 @@
   private final String namePrefix;
   private boolean flushedInCurrentPeriod;
 
-<<<<<<< HEAD
   private final String outputParquetPath;
 
-  private ViewManager viewManager;
-=======
   @Nullable private ViewManager viewManager;
->>>>>>> bb3228cf
 
   private final String outputParquetViewPath;
 
@@ -264,32 +260,18 @@
   public synchronized void write(Resource resource)
       throws IOException, ProfileException, ViewApplicationException {
     Preconditions.checkNotNull(resource.fhirType());
-<<<<<<< HEAD
     if (!Strings.isNullOrEmpty(outputParquetPath)) {
       String resourceType = resource.fhirType();
-      if (!writerMap.containsKey(resourceType)) {
+      WriterWithCache writer = writerMap.get(resourceType);
+      if (writer == null) {
         createWriter(resourceType, null);
       }
-      final WriterWithCache writer = writerMap.get(resourceType);
       GenericRecord record = conversionUtil.convertToAvro(resource);
       if (record != null) {
         writer.write(record);
       }
     }
     if (!Strings.isNullOrEmpty(outputParquetViewPath)) {
-=======
-    String resourceType = resource.fhirType();
-    WriterWithCache writer = writerMap.get(resourceType);
-    if (writer == null) {
-      writer = createWriter(resourceType, null);
-    }
-    GenericRecord record = conversionUtil.convertToAvro(resource);
-    if (record != null) {
-      writer.write(record);
-    }
-    if (createParquetViews) {
-      Preconditions.checkNotNull(viewManager);
->>>>>>> bb3228cf
       ImmutableList<ViewDefinition> views = viewManager.getViewsForType(resource.fhirType());
       if (views != null) {
         for (ViewDefinition vDef : views) {
