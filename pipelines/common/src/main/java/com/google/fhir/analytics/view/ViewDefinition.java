/*
 * Copyright 2020-2024 Google LLC
 *
 * Licensed under the Apache License, Version 2.0 (the "License");
 * you may not use this file except in compliance with the License.
 * You may obtain a copy of the License at
 *
 *      http://www.apache.org/licenses/LICENSE-2.0
 *
 * Unless required by applicable law or agreed to in writing, software
 * distributed under the License is distributed on an "AS IS" BASIS,
 * WITHOUT WARRANTIES OR CONDITIONS OF ANY KIND, either express or implied.
 * See the License for the specific language governing permissions and
 * limitations under the License.
 */
package com.google.fhir.analytics.view;

import com.google.common.annotations.VisibleForTesting;
import com.google.common.base.Preconditions;
import com.google.common.base.Strings;
import com.google.common.collect.ImmutableMap;
import com.google.gson.Gson;
import java.io.IOException;
import java.io.Reader;
import java.nio.charset.StandardCharsets;
import java.nio.file.Files;
import java.nio.file.Path;
import java.util.Arrays;
import java.util.HashMap;
import java.util.Iterator;
import java.util.LinkedHashMap;
import java.util.List;
import java.util.Map;
import java.util.Map.Entry;
import java.util.regex.Matcher;
import java.util.regex.Pattern;
import lombok.Builder;
import lombok.Getter;

// TODO: Generate this class from StructureDefinition using tools like:
//  https://github.com/hapifhir/org.hl7.fhir.core/tree/master/org.hl7.fhir.core.generator
public class ViewDefinition {
  private static Pattern CONSTANT_PATTERN = Pattern.compile("%[A-Za-z][A-Za-z0-9_]*");
  private static Pattern SQL_NAME_PATTERN = Pattern.compile("^[A-Za-z][A-Za-z0-9_]*$");

  @Getter private String name;
  @Getter private String resource;
  @Getter private String resourceVersion;
  @Getter private List<Select> select;
  @Getter private List<Where> where;
  // We don't need to expose constants because we do the replacement as part of the setup.
  private List<Constant> constant;
  // This is also used internally for processing constants and should not be exposed.
  private final Map<String, String> constMap = new HashMap<>();

  // We try to limit the schema generation and validation to a minimum here as we prefer this to be
  // a pure data-object. This class is instantiated only with factory methods, so it is probably
  // okay to keep the current pattern.
  @Getter
  private ImmutableMap<String, Column> allColumns; // Initialized once in `validateAndSetUp`.

  // This class should only be instantiated with the `create*` factory methods.
  private ViewDefinition() {}

  public static ViewDefinition createFromFile(Path jsonFile)
      throws IOException, ViewDefinitionException {
    Gson gson = new Gson();
    try (Reader reader = Files.newBufferedReader(jsonFile, StandardCharsets.UTF_8)) {
      ViewDefinition view = gson.fromJson(reader, ViewDefinition.class);
      view.validateAndSetUp(true);
      return view;
    }
  }

  public static ViewDefinition createFromString(String jsonContent) throws ViewDefinitionException {
    Gson gson = new Gson();
    ViewDefinition view = gson.fromJson(jsonContent, ViewDefinition.class);
<<<<<<< HEAD
    if (view == null) {
      throw new ViewDefinitionException("Error in parsing ViewDefinition JSON content!");
    }
    view.validateAndSetUp(checkName);
=======
    view.validateAndSetUp(true);
>>>>>>> e7501429
    return view;
  }

  /**
   * This does two main tasks: 1) replacing constants in all FHIRPaths, 2) collecting the list of
   * column with their types and checking for inconsistencies.
   *
   * @param checkName whether to check name or not; this should always be true in production code.
   * @throws ViewDefinitionException if there is any column inconsistency, e.g., duplicates.
   */
  @VisibleForTesting
  void validateAndSetUp(boolean checkName) throws ViewDefinitionException {
    if (Strings.isNullOrEmpty(resource)) {
      throw new ViewDefinitionException(
          "The resource field of a view should be a valid FHIR resource type.");
    }
    if (checkName
        && (Strings.isNullOrEmpty(this.name) || !SQL_NAME_PATTERN.matcher(this.name).matches())) {
      throw new ViewDefinitionException("The name is not a valid 'sql-name': " + name);
    }
    if (constant != null) {
      for (Constant c : constant) {
        if (!SQL_NAME_PATTERN.matcher(c.name).matches()) {
          throw new ViewDefinitionException(
              "Constant name " + c.name + " does not match 'sql-name' pattern!");
        }
        constMap.put(c.getName(), c.convertValueToString());
      }
    }
    // We do the string replacements recursively here when constructing a ViewDefinition, such that
    // applying the FHIRPaths to many resources later on, does not need constant replacement.
    if (where != null) {
      for (Where w : where) {
        if (w.getPath() == null) {
          throw new ViewDefinitionException("The `path` of `where` cannot be null!");
        }
        w.path = validateAndReplaceConstants(w.getPath());
      }
    }
    allColumns = ImmutableMap.copyOf(validateAndReplaceConstantsInSelects(select, newTypeMap()));
  }

  /**
   * @param selects the list of Select structures to be validated; the constant replacement happens
   *     in-place, i.e., inside Select structures.
   * @param currentColumns the set of column names already found in the parent view.
   * @return the [ordered] map of new column names and their types as string.
   * @throws ViewDefinitionException for repeated columns or other requirements not satisfied.
   */
  private LinkedHashMap<String, Column> validateAndReplaceConstantsInSelects(
      List<Select> selects, LinkedHashMap<String, Column> currentColumns)
      throws ViewDefinitionException {
    LinkedHashMap<String, Column> newCols = newTypeMap();
    if (selects == null) {
      return newCols;
    }
    for (Select s : selects) {
      newCols.putAll(
          validateAndReplaceConstantsInOneSelect(s, unionTypeMaps(currentColumns, newCols)));
    }
    return newCols;
  }

  private static LinkedHashMap<String, Column> newTypeMap() {
    return new LinkedHashMap<>();
  }

  private static LinkedHashMap<String, Column> unionTypeMaps(
      LinkedHashMap<String, Column> m1, LinkedHashMap<String, Column> m2) {
    LinkedHashMap<String, Column> u = new LinkedHashMap<>();
    u.putAll(m1);
    u.putAll(m2);
    return u;
  }

  private LinkedHashMap<String, Column> validateAndReplaceConstantsInOneSelect(
      Select select, LinkedHashMap<String, Column> currentColumns) throws ViewDefinitionException {
    LinkedHashMap<String, Column> newCols = newTypeMap();
    if (select.getColumn() != null) {
      for (Column c : select.getColumn()) {
        if (Strings.nullToEmpty(c.name).isEmpty()) {
          throw new ViewDefinitionException("Column name cannot be empty!");
        }
        if (!SQL_NAME_PATTERN.matcher(c.name).matches()) {
          throw new ViewDefinitionException(
              "Column name " + c.name + " does not match 'sql-name' pattern!");
        }
        if (Strings.nullToEmpty(c.path).isEmpty()) {
          throw new ViewDefinitionException("Column path cannot be empty for " + c.name);
        }
        if (currentColumns.containsKey(c.getName()) || newCols.containsKey(c.getName())) {
          throw new ViewDefinitionException("Repeated column name " + c.getName());
        }
        // TODO implement automatic type derivation support.
        newCols.put(c.getName(), c);
        c.path = validateAndReplaceConstants(c.getPath());
      }
    }
    if (!Strings.nullToEmpty(select.getForEach()).isEmpty()) {
      select.forEach = validateAndReplaceConstants(select.getForEach());
    }
    if (!Strings.nullToEmpty(select.getForEachOrNull()).isEmpty()) {
      select.forEachOrNull = validateAndReplaceConstants(select.getForEachOrNull());
    }
    newCols.putAll(
        validateAndReplaceConstantsInSelects(
            select.getSelect(), unionTypeMaps(currentColumns, newCols)));
    LinkedHashMap<String, Column> unionCols = null;
    if (select.getUnionAll() != null) {
      for (Select u : select.getUnionAll()) {
        LinkedHashMap<String, Column> uCols =
            validateAndReplaceConstantsInOneSelect(u, unionTypeMaps(currentColumns, newCols));
        if (unionCols == null) {
          unionCols = uCols;
        } else {
          if (!compatibleColumns(unionCols, uCols)) {
            throw new ViewDefinitionException(
                "Union columns are not consistent "
                    + Arrays.toString(uCols.entrySet().toArray())
                    + " vs "
                    + Arrays.toString(unionCols.entrySet().toArray()));
          }
        }
      }
    }
    if (unionCols != null) {
      return unionTypeMaps(newCols, unionCols);
    }
    return newCols;
  }

  private boolean compatibleColumns(Map<String, Column> cols1, Map<String, Column> cols2) {
    Preconditions.checkNotNull(cols1);
    Preconditions.checkNotNull(cols2);
    if (cols1.size() != cols2.size()) {
      return false;
    }
    Iterator<Entry<String, Column>> cols2Iter = cols2.entrySet().iterator();
    for (Entry<String, Column> e1 : cols1.entrySet()) {
      Entry<String, Column> e2 = cols2Iter.next();
      if (!e2.getKey().equals(e1.getKey())) {
        return false;
      }
      // We only check column name, type, collection and ignore other fields, e.g., description.
      String t1 = Strings.nullToEmpty(e1.getValue().getType());
      String t2 = Strings.nullToEmpty(e2.getValue().getType());
      if (!t1.equals(t2)) {
        return false;
      }
      if (e1.getValue().isCollection() != e2.getValue().isCollection()) {
        return false;
      }
    }
    return true;
  }

  private String validateAndReplaceConstants(String fhirPath) throws ViewDefinitionException {
    Matcher matcher = CONSTANT_PATTERN.matcher(fhirPath);
    try {
      return matcher.replaceAll(
          m -> {
            String constName = m.group().substring(1); // drops the initial '%'.
            if (!constMap.containsKey(constName)) {
              // We throw an unchecked exception here because it is inside the lambda function.
              throw new IllegalArgumentException("Constant not defined: " + constName);
            }
            return constMap.get(constName);
          });
    } catch (IllegalArgumentException e) {
      // Here we catch that exception and throw the right checked exception.
      throw new ViewDefinitionException(e.getMessage());
    }
  }

  @Getter
  public static class Select {
    private List<Column> column;
    private List<Select> select;
    private String forEach;
    private String forEachOrNull;
    private List<Select> unionAll;
  }

  @Builder(toBuilder = true)
  @Getter
  public static class Column {
    private String path;
    private String name;
    private String type;
    private boolean collection;
    private String description;
    // The following fields are _not_ read from the ViewDefinition.
    private String inferredType;
    private boolean inferredCollection;
  }

  @Getter
  public static class Where {
    private String path;
  }

  @Getter
  public static class Constant {
    private String name;
    private String valueBase64Binary;
    private Boolean valueBoolean;
    private String valueCanonical;
    private String valueCode;
    private String valueDate;
    private String valueDateTime;
    private String valueDecimal;
    private String valueId;
    private String valueInstant;
    private Integer valueInteger;
    private Integer valueInteger64;
    private String valueOid;
    private String valueString;
    private Integer valuePositiveInt;
    private String valueTime;
    private Integer valueUnsignedInt;
    private String valueUri;
    private String valueUrl;
    private String valueUuid;

    private String quoteString(String s) {
      return "'" + s + "'";
    }

    /**
     * @return a string that can replace this constant in FHIRPaths.
     * @throws ViewDefinitionException if zero or more than one value is defined.
     */
    public String convertValueToString() throws ViewDefinitionException {
      int c = 0;
      String stringValue = null;
      if (null != valueBase64Binary) {
        stringValue = quoteString(valueBase64Binary);
        c++;
      }
      if (null != valueCanonical) {
        stringValue = quoteString(valueCanonical);
        c++;
      }
      if (null != valueCode) {
        stringValue = quoteString(valueCode);
        c++;
      }
      if (null != valueDate) {
        stringValue = "@" + valueDate;
        c++;
      }
      if (null != valueDateTime) {
        stringValue = "@" + valueDateTime;
        c++;
      }
      if (null != valueDecimal) {
        stringValue = valueDecimal;
        c++;
      }
      if (null != valueId) {
        stringValue = quoteString(valueId);
        c++;
      }
      if (null != valueInstant) {
        stringValue = quoteString(valueInstant);
        c++;
      }
      if (null != valueOid) {
        stringValue = quoteString(valueOid);
        c++;
      }
      if (null != valueString) {
        stringValue = quoteString(valueString);
        c++;
      }
      if (null != valueTime) {
        stringValue = "@" + valueTime;
        c++;
      }
      if (null != valueUri) {
        stringValue = quoteString(valueUri);
        c++;
      }
      if (null != valueUrl) {
        stringValue = quoteString(valueUrl);
        c++;
      }
      if (null != valueUuid) {
        stringValue = quoteString(valueUuid);
        c++;
      }
      if (null != valueBoolean) {
        stringValue = valueBoolean.toString();
        c++;
      }
      if (null != valueUnsignedInt) {
        stringValue = valueUnsignedInt.toString();
        c++;
      }
      if (null != valuePositiveInt) {
        stringValue = valuePositiveInt.toString();
        c++;
      }
      if (null != valueInteger) {
        stringValue = valueInteger.toString();
        c++;
      }
      if (null != valueInteger64) {
        stringValue = valueInteger64.toString();
        c++;
      }
      if (stringValue == null) {
        throw new ViewDefinitionException("None of the value[x] elements are set!");
      }
      if (c > 1) {
        throw new ViewDefinitionException(
            "Exactly one the value[x] elements should be set; got " + c);
      }
      return stringValue;
    }
  }
}<|MERGE_RESOLUTION|>--- conflicted
+++ resolved
@@ -75,14 +75,10 @@
   public static ViewDefinition createFromString(String jsonContent) throws ViewDefinitionException {
     Gson gson = new Gson();
     ViewDefinition view = gson.fromJson(jsonContent, ViewDefinition.class);
-<<<<<<< HEAD
     if (view == null) {
       throw new ViewDefinitionException("Error in parsing ViewDefinition JSON content!");
     }
-    view.validateAndSetUp(checkName);
-=======
     view.validateAndSetUp(true);
->>>>>>> e7501429
     return view;
   }
 
