<?xml version="1.0" encoding="UTF-8"?>
<!--

    Copyright 2020-2023 Google LLC

    Licensed under the Apache License, Version 2.0 (the "License");
    you may not use this file except in compliance with the License.
    You may obtain a copy of the License at

         http://www.apache.org/licenses/LICENSE-2.0

    Unless required by applicable law or agreed to in writing, software
    distributed under the License is distributed on an "AS IS" BASIS,
    WITHOUT WARRANTIES OR CONDITIONS OF ANY KIND, either express or implied.
    See the License for the specific language governing permissions and
    limitations under the License.

-->
<project xmlns="http://maven.apache.org/POM/4.0.0" xmlns:xsi="http://www.w3.org/2001/XMLSchema-instance" xsi:schemaLocation="http://maven.apache.org/POM/4.0.0 http://maven.apache.org/xsd/maven-4.0.0.xsd">
  <modelVersion>4.0.0</modelVersion>

  <groupId>org.openmrs.analytics</groupId>
  <artifactId>pipelines</artifactId>
  <version>0.1.0-SNAPSHOT</version>
  <packaging>pom</packaging>

  <name>FHIR Analytics</name>
  <description>Implementation of pipelines for OpenMRS to FHIR transformation</description>
  <inceptionYear>2020</inceptionYear>

  <modules>
    <module>batch</module>
    <module>streaming</module>
    <module>common</module>
    <module>controller</module>
  </modules>

  <properties>
    <project.build.sourceEncoding>UTF-8</project.build.sourceEncoding>
    <junit.version>4.13.2</junit.version>
    <!-- We use an older version of logback because that is needed for
      spring-boot-starter-logging; it uses org.slf4j.impl.StaticLoggerBinder
      which was removed in 1.3 https://stackoverflow.com/questions/67082351
      For the same reason, we use an older version of SLF4J too. -->
    <slf4j.version>1.7.36</slf4j.version>
<<<<<<< HEAD
    <logback.version>1.4.6</logback.version>
    <hapifhirVersion>6.2.5</hapifhirVersion>
=======
    <logback.version>1.2.11</logback.version>
    <hapifhirVersion>6.4.2</hapifhirVersion>
>>>>>>> 72907682
    <hamcrest.version>2.2</hamcrest.version>
    <openmrsPlatformVersion>2.6.0-SNAPSHOT</openmrsPlatformVersion>
    <mockito.version>5.1.1</mockito.version>
    <jcommander.version>1.82</jcommander.version>
    <license-maven-plugin.version>4.1</license-maven-plugin.version>
    <beam.version>2.45.0</beam.version>
  </properties>

  <dependencyManagement>
    <dependencies>
      <dependency>
        <groupId>ca.uhn.hapi.fhir</groupId>
        <artifactId>hapi-fhir-base</artifactId>
        <version>${hapifhirVersion}</version>
      </dependency>

      <dependency>
        <groupId>ca.uhn.hapi.fhir</groupId>
        <artifactId>hapi-fhir-structures-dstu3</artifactId>
        <version>${hapifhirVersion}</version>
      </dependency>

      <dependency>
        <groupId>ca.uhn.hapi.fhir</groupId>
        <artifactId>hapi-fhir-structures-r4</artifactId>
        <version>${hapifhirVersion}</version>
      </dependency>

      <dependency>
        <groupId>ca.uhn.hapi.fhir</groupId>
        <artifactId>hapi-fhir-client</artifactId>
        <version>${hapifhirVersion}</version>
      </dependency>

      <dependency>
        <groupId>org.mockito</groupId>
        <artifactId>mockito-inline</artifactId>
        <version>${mockito.version}</version>
        <scope>test</scope>
      </dependency>

      <dependency>
        <groupId>com.beust</groupId>
        <artifactId>jcommander</artifactId>
        <version>${jcommander.version}</version>
      </dependency>
    </dependencies>
  </dependencyManagement>

  <dependencies>
    <!-- Use slf4j API with logback. -->
    <dependency>
      <groupId>org.slf4j</groupId>
      <artifactId>slf4j-api</artifactId>
      <version>${slf4j.version}</version>
    </dependency>
    <dependency>
      <groupId>ch.qos.logback</groupId>
      <artifactId>logback-classic</artifactId>
      <version>${logback.version}</version>
      <scope>runtime</scope>
    </dependency>

    <!-- Test deps -->
    <dependency>
      <groupId>junit</groupId>
      <artifactId>junit</artifactId>
      <version>${junit.version}</version>
      <scope>test</scope>
    </dependency>

    <!-- remember to install Lombok IDE plugin: by first ticking the "Enable annotation processing"
      checkbox in Settings->Compiler->Annotation Processors. Secondly, Install the plugin
       of Lombok for idea and restart IDE for change to take effect.
    -->
    <dependency>
      <groupId>org.projectlombok</groupId>
      <artifactId>lombok</artifactId>
      <version>1.18.26</version>
    </dependency>

    <dependency>
      <groupId>org.hamcrest</groupId>
      <artifactId>hamcrest-core</artifactId>
      <version>${hamcrest.version}</version>
      <scope>test</scope>
    </dependency>

    <dependency>
      <groupId>org.hamcrest</groupId>
      <artifactId>hamcrest-library</artifactId>
      <version>${hamcrest.version}</version>
      <scope>test</scope>
    </dependency>

    <dependency>
      <groupId>org.mockito</groupId>
      <artifactId>mockito-inline</artifactId>
    </dependency>
  </dependencies>

  <build>
    <pluginManagement>
      <!-- lock down plugins versions to avoid using Maven defaults (may be moved to parent pom) -->
      <plugins>
        <!-- clean lifecycle, see https://maven.apache.org/ref/current/maven-core/lifecycles.html#clean_Lifecycle -->
        <plugin>
          <artifactId>maven-clean-plugin</artifactId>
          <version>3.2.0</version>
        </plugin>
        <!-- default lifecycle, jar packaging: see https://maven.apache.org/ref/current/maven-core/default-bindings.html#Plugin_bindings_for_jar_packaging -->
        <plugin>
          <artifactId>maven-resources-plugin</artifactId>
          <version>3.3.0</version>
        </plugin>
        <plugin>
          <artifactId>maven-compiler-plugin</artifactId>
          <version>3.10.1</version>
        </plugin>
        <plugin>
          <artifactId>maven-surefire-plugin</artifactId>
          <version>2.22.2</version>
        </plugin>
        <!--
           Configures `mvn package` to produce a bundled jar ("fat jar") for runners
           that require this for job submission to a cluster.
         -->
        <plugin>
          <artifactId>maven-shade-plugin</artifactId>
          <version>3.4.1</version>
        </plugin>
        <plugin>
          <artifactId>maven-jar-plugin</artifactId>
          <version>3.3.0</version>
        </plugin>
        <plugin>
          <artifactId>maven-install-plugin</artifactId>
          <version>3.1.0</version>
        </plugin>
        <plugin>
          <artifactId>maven-deploy-plugin</artifactId>
          <version>3.0.0</version>
        </plugin>
        <!-- site lifecycle, see https://maven.apache.org/ref/current/maven-core/lifecycles.html#site_Lifecycle -->
        <plugin>
          <artifactId>maven-site-plugin</artifactId>
          <version>3.12.1</version>
        </plugin>
        <plugin>
          <artifactId>maven-project-info-reports-plugin</artifactId>
          <version>3.4.2</version>
        </plugin>
        <!-- Code formatter -->
        <plugin>
          <groupId>com.diffplug.spotless</groupId>
          <artifactId>spotless-maven-plugin</artifactId>
          <version>2.35.0</version>
          <configuration>
            <pom>
              <sortPom>
                <expandEmptyElements>false</expandEmptyElements>
              </sortPom>
              <trimTrailingWhitespace/>
              <endWithNewline/>
              <indent>
                <spaces>true</spaces>
              </indent>
            </pom>
            <formats>
              <!-- you can define as many formats as you want, each is independent -->
              <format>
                <!-- define the files to apply to -->
                <includes>
                  <include>**/*.sh</include>
                  <include>**/*.xml</include>
                  <include>.gitignore</include>
                </includes>
                <!-- ignore build files -->
                <excludes>
                  <exclude>.idea/**</exclude>
                  <exclude>.settings/**</exclude>
                  <exclude>**/target/**</exclude>
                  <exclude>bin/**</exclude>
                  <exclude>tmp/**</exclude>
                </excludes>
                <trimTrailingWhitespace/>
                <endWithNewline/>
                <indent>
                  <spaces>true</spaces>
                </indent>
              </format>
              <format>
                <includes>
                  <include>**/*.md</include>
                </includes>
                <excludes>
                  <exclude>**/target/**</exclude>
                </excludes>
                <prettier>
                  <!-- Formatter that Spotless supports and can format Markdown:
                       https://github.com/diffplug/spotless/tree/main/plugin-maven#prettier
                     Only Spotless-supported formatter that can be configured to
                     force line wrap -->
                  <config>
                    <proseWrap>always</proseWrap>
                  </config>
                </prettier>
              </format>
            </formats>
            <!-- define a language-specific format -->
            <java>
              <importOrder/>
              <!-- standard import order -->

              <removeUnusedImports/>

              <!-- apply a specific flavor of google-java-format and reflow long strings -->
              <googleJavaFormat>
                <version>1.11.0</version>
                <style>GOOGLE</style>
                <reflowLongStrings>true</reflowLongStrings>
              </googleJavaFormat>
            </java>
          </configuration>
          <executions>
            <execution>
              <goals>
                <goal>apply</goal>
              </goals>
              <phase>compile</phase>
            </execution>
          </executions>
        </plugin>
        <!-- this is for finding files at the root ${main.basedir} easier -->
        <plugin>
          <groupId>org.commonjava.maven.plugins</groupId>
          <artifactId>directory-maven-plugin</artifactId>
          <version>1.0</version>
          <executions>
            <execution>
              <id>directories</id>
              <goals>
                <goal>highest-basedir</goal>
              </goals>
              <phase>validate</phase>
              <configuration>
                <property>main.basedir</property>
              </configuration>
            </execution>
          </executions>
        </plugin>
        <!-- license header -->
        <plugin>
          <groupId>com.mycila</groupId>
          <artifactId>license-maven-plugin</artifactId>
          <version>${license-maven-plugin.version}</version>
          <configuration>
            <header>${main.basedir}${file.separator}license-header.txt</header>
            <includes>
              <include>**/*.java</include>
              <include>**/*.xml</include>
              <include>**/*.properties</include>
            </includes>
            <excludes>
              <exclude>license-format.xml</exclude>
              <exclude>**/target/**</exclude>
              <exclude>.git/**</exclude>
              <exclude>.idea/**</exclude>
              <exclude>.settings/**</exclude>
              <exclude>.externalToolBuilders/</exclude>
              <exclude>nbproject/private/</exclude>
              <exclude>.vscode/**</exclude>
            </excludes>
          </configuration>
          <dependencies>
            <dependency>
              <groupId>com.mycila</groupId>
              <artifactId>license-maven-plugin-git</artifactId>
              <version>${license-maven-plugin.version}</version>
            </dependency>
          </dependencies>
          <executions>
            <execution>
              <id>add-license</id>
              <goals>
                <goal>format</goal>
              </goals>
              <phase>process-sources</phase>
            </execution>
          </executions>
        </plugin>
        <plugin>
          <groupId>org.codehaus.mojo</groupId>
          <artifactId>exec-maven-plugin</artifactId>
          <version>3.1.0</version>
        </plugin>
        <plugin>
          <!-- This is added for Codecov. -->
          <groupId>org.jacoco</groupId>
          <artifactId>jacoco-maven-plugin</artifactId>
          <version>0.8.8</version>
          <executions>
            <execution>
              <goals>
                <goal>prepare-agent</goal>
              </goals>
            </execution>
            <execution>
              <id>report</id>
              <goals>
                <goal>report</goal>
              </goals>
              <phase>test</phase>
            </execution>
          </executions>
        </plugin>
      </plugins>
    </pluginManagement>

    <!-- plugins that we want to run for all modules -->
    <plugins>
      <plugin>
        <groupId>org.commonjava.maven.plugins</groupId>
        <artifactId>directory-maven-plugin</artifactId>
      </plugin>
      <plugin>
        <groupId>com.mycila</groupId>
        <artifactId>license-maven-plugin</artifactId>
      </plugin>
      <plugin>
        <groupId>com.diffplug.spotless</groupId>
        <artifactId>spotless-maven-plugin</artifactId>
      </plugin>
      <plugin>
        <groupId>org.apache.maven.plugins</groupId>
        <artifactId>maven-compiler-plugin</artifactId>
        <configuration>
          <release>11</release>
        </configuration>
      </plugin>
      <plugin>
        <groupId>org.jacoco</groupId>
        <artifactId>jacoco-maven-plugin</artifactId>
      </plugin>
    </plugins>
  </build>

</project><|MERGE_RESOLUTION|>--- conflicted
+++ resolved
@@ -43,13 +43,8 @@
       which was removed in 1.3 https://stackoverflow.com/questions/67082351
       For the same reason, we use an older version of SLF4J too. -->
     <slf4j.version>1.7.36</slf4j.version>
-<<<<<<< HEAD
-    <logback.version>1.4.6</logback.version>
-    <hapifhirVersion>6.2.5</hapifhirVersion>
-=======
     <logback.version>1.2.11</logback.version>
     <hapifhirVersion>6.4.2</hapifhirVersion>
->>>>>>> 72907682
     <hamcrest.version>2.2</hamcrest.version>
     <openmrsPlatformVersion>2.6.0-SNAPSHOT</openmrsPlatformVersion>
     <mockito.version>5.1.1</mockito.version>
