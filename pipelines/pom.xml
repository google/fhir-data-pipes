<?xml version="1.0" encoding="UTF-8"?>
<!--

    Copyright 2020-2023 Google LLC

    Licensed under the Apache License, Version 2.0 (the "License");
    you may not use this file except in compliance with the License.
    You may obtain a copy of the License at

         http://www.apache.org/licenses/LICENSE-2.0

    Unless required by applicable law or agreed to in writing, software
    distributed under the License is distributed on an "AS IS" BASIS,
    WITHOUT WARRANTIES OR CONDITIONS OF ANY KIND, either express or implied.
    See the License for the specific language governing permissions and
    limitations under the License.

-->
<project xmlns="http://maven.apache.org/POM/4.0.0" xmlns:xsi="http://www.w3.org/2001/XMLSchema-instance" xsi:schemaLocation="http://maven.apache.org/POM/4.0.0 http://maven.apache.org/xsd/maven-4.0.0.xsd">
  <modelVersion>4.0.0</modelVersion>

  <parent>
    <groupId>com.google.fhir.analytics</groupId>
    <artifactId>root</artifactId>
    <version>0.2.7-SNAPSHOT</version>
  </parent>

  <artifactId>pipelines</artifactId>
  <packaging>pom</packaging>

  <name>FHIR Analytics</name>
  <description>Implementation of pipelines for OpenMRS to FHIR transformation</description>
  <inceptionYear>2020</inceptionYear>

  <modules>
    <module>batch</module>
    <module>streaming</module>
    <module>common</module>
    <module>controller</module>
  </modules>

  <properties>
    <project.build.sourceEncoding>UTF-8</project.build.sourceEncoding>
    <junit.version>4.13.2</junit.version>
    <slf4j.version>2.0.9</slf4j.version>
    <logback.version>1.4.11</logback.version>
    <hapifhirVersion>6.6.2</hapifhirVersion>
    <hamcrest.version>2.2</hamcrest.version>
    <openmrsPlatformVersion>2.6.0-SNAPSHOT</openmrsPlatformVersion>
    <mockito.version>5.2.0</mockito.version>
    <jcommander.version>1.82</jcommander.version>
    <license-maven-plugin.version>4.3</license-maven-plugin.version>
    <beam.version>2.49.0</beam.version>
    <auto-value.version>1.10.4</auto-value.version>
  </properties>

  <dependencyManagement>
    <dependencies>
      <dependency>
        <groupId>ca.uhn.hapi.fhir</groupId>
        <artifactId>hapi-fhir-base</artifactId>
        <version>${hapifhirVersion}</version>
      </dependency>

      <dependency>
        <groupId>ca.uhn.hapi.fhir</groupId>
        <artifactId>hapi-fhir-structures-dstu3</artifactId>
        <version>${hapifhirVersion}</version>
      </dependency>

      <dependency>
        <groupId>ca.uhn.hapi.fhir</groupId>
        <artifactId>hapi-fhir-structures-r4</artifactId>
        <version>${hapifhirVersion}</version>
      </dependency>

      <dependency>
        <groupId>ca.uhn.hapi.fhir</groupId>
        <artifactId>hapi-fhir-client</artifactId>
        <version>${hapifhirVersion}</version>
      </dependency>

      <dependency>
        <groupId>org.mockito</groupId>
        <artifactId>mockito-inline</artifactId>
        <version>${mockito.version}</version>
        <scope>test</scope>
      </dependency>

      <dependency>
        <groupId>com.beust</groupId>
        <artifactId>jcommander</artifactId>
        <version>${jcommander.version}</version>
      </dependency>
    </dependencies>
  </dependencyManagement>

  <dependencies>
    <!-- Use slf4j API with logback. -->
    <dependency>
      <groupId>org.slf4j</groupId>
      <artifactId>slf4j-api</artifactId>
      <version>${slf4j.version}</version>
    </dependency>
    <dependency>
      <groupId>ch.qos.logback</groupId>
      <artifactId>logback-classic</artifactId>
      <version>${logback.version}</version>
      <scope>runtime</scope>
    </dependency>

    <!-- Test deps -->
    <dependency>
      <groupId>junit</groupId>
      <artifactId>junit</artifactId>
      <version>${junit.version}</version>
      <scope>test</scope>
    </dependency>

    <!-- remember to install Lombok IDE plugin: by first ticking the "Enable annotation processing"
      checkbox in Settings->Compiler->Annotation Processors. Secondly, Install the plugin
       of Lombok for idea and restart IDE for change to take effect.
    -->
    <dependency>
      <groupId>org.projectlombok</groupId>
      <artifactId>lombok</artifactId>
      <version>1.18.30</version>
    </dependency>

    <dependency>
      <groupId>org.hamcrest</groupId>
      <artifactId>hamcrest-core</artifactId>
      <version>${hamcrest.version}</version>
      <scope>test</scope>
    </dependency>

    <dependency>
      <groupId>org.hamcrest</groupId>
      <artifactId>hamcrest-library</artifactId>
      <version>${hamcrest.version}</version>
      <scope>test</scope>
    </dependency>

    <dependency>
      <groupId>org.mockito</groupId>
      <artifactId>mockito-inline</artifactId>
    </dependency>

    <!-- Using AutoValue for POJOs used in PCollections and elsewhere. -->
    <dependency>
      <groupId>com.google.auto.value</groupId>
      <artifactId>auto-value-annotations</artifactId>
      <version>${auto-value.version}</version>
    </dependency>
    <dependency>
      <groupId>com.google.auto.value</groupId>
      <artifactId>auto-value</artifactId>
      <version>${auto-value.version}</version>
      <optional>true</optional>
    </dependency>

    <!-- This is to override the old Jackson dependency that Beam has; without
      this the libraries that depend on newer Jackson throw NoClassDefFound.
      TODO remove this dependency once Beam is upgraded. -->
    <dependency>
      <groupId>com.fasterxml.jackson.core</groupId>
      <artifactId>jackson-core</artifactId>
      <version>2.16.0</version>
    </dependency>
  </dependencies>

  <build>
    <pluginManagement>
      <!-- lock down plugins versions to avoid using Maven defaults (may be moved to parent pom) -->
      <plugins>
        <!-- clean lifecycle, see https://maven.apache.org/ref/current/maven-core/lifecycles.html#clean_Lifecycle -->
        <plugin>
          <artifactId>maven-clean-plugin</artifactId>
          <version>3.3.2</version>
        </plugin>
        <!-- default lifecycle, jar packaging: see https://maven.apache.org/ref/current/maven-core/default-bindings.html#Plugin_bindings_for_jar_packaging -->
        <plugin>
          <artifactId>maven-resources-plugin</artifactId>
          <version>3.3.1</version>
        </plugin>
        <plugin>
          <artifactId>maven-compiler-plugin</artifactId>
          <version>3.11.0</version>
        </plugin>
        <plugin>
          <artifactId>maven-surefire-plugin</artifactId>
          <version>3.2.2</version>
        </plugin>
        <!--
           Configures `mvn package` to produce a bundled jar ("fat jar") for runners
           that require this for job submission to a cluster.
         -->
        <plugin>
          <artifactId>maven-shade-plugin</artifactId>
          <version>3.5.1</version>
        </plugin>
        <plugin>
          <artifactId>maven-jar-plugin</artifactId>
          <version>3.3.0</version>
        </plugin>
        <plugin>
          <artifactId>maven-install-plugin</artifactId>
          <version>3.1.1</version>
        </plugin>
        <plugin>
          <artifactId>maven-deploy-plugin</artifactId>
          <version>3.1.1</version>
        </plugin>
        <!-- site lifecycle, see https://maven.apache.org/ref/current/maven-core/lifecycles.html#site_Lifecycle -->
        <plugin>
          <artifactId>maven-site-plugin</artifactId>
          <version>3.12.1</version>
        </plugin>
        <plugin>
          <artifactId>maven-project-info-reports-plugin</artifactId>
          <version>3.5.0</version>
        </plugin>
        <!-- this is for finding files at the root ${main.basedir} easier -->
        <plugin>
          <groupId>org.commonjava.maven.plugins</groupId>
          <artifactId>directory-maven-plugin</artifactId>
          <version>1.0</version>
          <executions>
            <execution>
              <id>directories</id>
              <goals>
                <goal>highest-basedir</goal>
              </goals>
              <phase>validate</phase>
              <configuration>
                <property>main.basedir</property>
              </configuration>
            </execution>
          </executions>
        </plugin>
        <!-- license header -->
        <plugin>
          <groupId>com.mycila</groupId>
          <artifactId>license-maven-plugin</artifactId>
          <version>${license-maven-plugin.version}</version>
          <configuration>
            <header>${main.basedir}${file.separator}license-header.txt</header>
            <includes>
              <include>**/*.java</include>
              <include>**/*.xml</include>
              <include>**/*.properties</include>
            </includes>
            <excludes>
              <exclude>license-format.xml</exclude>
              <exclude>**/target/**</exclude>
              <exclude>.git/**</exclude>
              <exclude>.idea/**</exclude>
              <exclude>.settings/**</exclude>
              <exclude>.externalToolBuilders/</exclude>
              <exclude>nbproject/private/</exclude>
              <exclude>.vscode/**</exclude>
            </excludes>
          </configuration>
          <dependencies>
            <dependency>
              <groupId>com.mycila</groupId>
              <artifactId>license-maven-plugin-git</artifactId>
              <version>${license-maven-plugin.version}</version>
            </dependency>
          </dependencies>
          <executions>
            <execution>
              <id>add-license</id>
              <goals>
                <goal>format</goal>
              </goals>
              <phase>process-sources</phase>
            </execution>
          </executions>
        </plugin>
        <plugin>
          <groupId>org.codehaus.mojo</groupId>
          <artifactId>exec-maven-plugin</artifactId>
          <version>3.1.1</version>
        </plugin>
      </plugins>
    </pluginManagement>

    <!-- plugins that we want to run for all modules -->
    <plugins>
      <plugin>
        <groupId>org.commonjava.maven.plugins</groupId>
        <artifactId>directory-maven-plugin</artifactId>
      </plugin>
      <plugin>
        <groupId>com.mycila</groupId>
        <artifactId>license-maven-plugin</artifactId>
      </plugin>
      <plugin>
        <groupId>com.diffplug.spotless</groupId>
        <artifactId>spotless-maven-plugin</artifactId>
      </plugin>
      <plugin>
        <groupId>org.apache.maven.plugins</groupId>
        <artifactId>maven-compiler-plugin</artifactId>
        <configuration>
<<<<<<< HEAD
          <release>17</release>
=======
          <source>17</source>
          <target>17</target>
          <compilerArgs>
            <!-- Enable access to the packages at compile time -->
            <arg>--add-exports=java.base/jdk.internal.misc=ALL-UNNAMED</arg>
          </compilerArgs>
        </configuration>
      </plugin>
      <plugin>
        <groupId>org.apache.maven.plugins</groupId>
        <artifactId>maven-surefire-plugin</artifactId>
        <configuration>
          <!-- Enable access to the packages at run time -->
          <argLine>--add-opens=java.base/jdk.internal.misc=ALL-UNNAMED</argLine>
>>>>>>> 76991d52
        </configuration>
      </plugin>
    </plugins>
  </build>

</project><|MERGE_RESOLUTION|>--- conflicted
+++ resolved
@@ -304,9 +304,6 @@
         <groupId>org.apache.maven.plugins</groupId>
         <artifactId>maven-compiler-plugin</artifactId>
         <configuration>
-<<<<<<< HEAD
-          <release>17</release>
-=======
           <source>17</source>
           <target>17</target>
           <compilerArgs>
@@ -321,7 +318,6 @@
         <configuration>
           <!-- Enable access to the packages at run time -->
           <argLine>--add-opens=java.base/jdk.internal.misc=ALL-UNNAMED</argLine>
->>>>>>> 76991d52
         </configuration>
       </plugin>
     </plugins>
