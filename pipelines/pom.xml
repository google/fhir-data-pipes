--- conflicted
+++ resolved
@@ -42,15 +42,10 @@
   <properties>
     <project.build.sourceEncoding>UTF-8</project.build.sourceEncoding>
     <junit.version>4.13.2</junit.version>
-<<<<<<< HEAD
-    <slf4j.version>2.0.9</slf4j.version>
+    <slf4j.version>2.0.11</slf4j.version>
     <logback.version>1.4.12</logback.version>
-    <hapifhirVersion>6.6.2</hapifhirVersion>
-=======
-    <slf4j.version>2.0.11</slf4j.version>
-    <logback.version>1.4.11</logback.version>
     <hapifhirVersion>6.10.4</hapifhirVersion>
->>>>>>> 8b2c911d
+
     <hamcrest.version>2.2</hamcrest.version>
     <openmrsPlatformVersion>2.6.0-SNAPSHOT</openmrsPlatformVersion>
     <mockito.version>5.2.0</mockito.version>
