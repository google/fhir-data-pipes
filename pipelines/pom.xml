--- conflicted
+++ resolved
@@ -51,15 +51,9 @@
     <license-maven-plugin.version>5.0.0</license-maven-plugin.version>
     <beam.version>2.56.0</beam.version>
     <auto-value.version>1.11.0</auto-value.version>
-<<<<<<< HEAD
-    <lombok.version>1.18.40</lombok.version>
+    <lombok.version>1.18.42</lombok.version>
     <errorprone.version>2.42.0</errorprone.version>
-    <nullaway.version>0.12.9</nullaway.version>
-=======
-    <lombok.version>1.18.42</lombok.version>
-    <errorprone.version>2.41.0</errorprone.version>
     <nullaway.version>0.12.10</nullaway.version>
->>>>>>> 186a1ed9
   </properties>
 
   <dependencyManagement>
