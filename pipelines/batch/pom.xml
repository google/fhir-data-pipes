<?xml version="1.0" encoding="UTF-8"?>
<!--

    Copyright 2020-2022 Google LLC

    Licensed under the Apache License, Version 2.0 (the "License");
    you may not use this file except in compliance with the License.
    You may obtain a copy of the License at

         http://www.apache.org/licenses/LICENSE-2.0

    Unless required by applicable law or agreed to in writing, software
    distributed under the License is distributed on an "AS IS" BASIS,
    WITHOUT WARRANTIES OR CONDITIONS OF ANY KIND, either express or implied.
    See the License for the specific language governing permissions and
    limitations under the License.

-->
<!--
    This is created from Beam quickstart templates:
    https://beam.apache.org/get-started/quickstart-java
-->
<project xmlns="http://maven.apache.org/POM/4.0.0" xmlns:xsi="http://www.w3.org/2001/XMLSchema-instance" xsi:schemaLocation="http://maven.apache.org/POM/4.0.0 http://maven.apache.org/xsd/maven-4.0.0.xsd">
  <modelVersion>4.0.0</modelVersion>

  <parent>
    <groupId>org.openmrs.analytics</groupId>
    <artifactId>pipelines</artifactId>
    <version>0.1.0-SNAPSHOT</version>
  </parent>

  <artifactId>batch</artifactId>

  <packaging>jar</packaging>

  <properties>
    <beam.version>2.41.0</beam.version>

    <bigquery.version>v2-rev20190917-1.30.3</bigquery.version>
    <google-api-client.version>1.31.1</google-api-client.version>
    <google-http-client.version>1.38.0</google-http-client.version>
    <hamcrest.version>2.1</hamcrest.version>
    <jackson.version>2.13.0</jackson.version>
<<<<<<< HEAD
    <joda.version>2.10.5</joda.version>
    <pubsub.version>v1-rev20220904-2.0.0</pubsub.version>
=======
    <joda.version>2.11.2</joda.version>
    <pubsub.version>v1-rev20191111-1.30.3</pubsub.version>
>>>>>>> 5c3191b6
    <auto-value.version>1.9</auto-value.version>
    <spark.version>2.4.5</spark.version>
    <hadoop.version>2.8.5</hadoop.version>
    <maven-surefire-plugin.version>2.22.2</maven-surefire-plugin.version>
    <nemo.version>0.1</nemo.version>
    <flink.artifact.name>beam-runners-flink-1.14</flink.artifact.name>
    <mysql.driver.version>8.0.16</mysql.driver.version>
    <postgresql.version>42.4.1</postgresql.version>

  </properties>

  <dependencies>

    <!-- Adds a dependency on the Beam SDK. -->
    <dependency>
      <groupId>org.apache.beam</groupId>
      <artifactId>beam-sdks-java-core</artifactId>
      <version>${beam.version}</version>
    </dependency>

    <!-- Beam dependency brings version 1.8.2 of Avro which produces an exception
     when converting BigDecimal; hence using a more recent version. -->
    <dependency>
      <groupId>org.apache.avro</groupId>
      <artifactId>avro</artifactId>
      <version>1.11.1</version>
    </dependency>

    <dependency>
      <groupId>org.apache.hadoop</groupId>
      <artifactId>hadoop-common</artifactId>
      <version>3.3.4</version>
      <scope>runtime</scope>
      <exclusions>
        <exclusion>
          <groupId>org.slf4j</groupId>
          <artifactId>slf4j-log4j12</artifactId>
        </exclusion>
      </exclusions>
    </dependency>

    <!--JDBC specific dependencies-->

    <dependency>
      <groupId>mysql</groupId>
      <artifactId>mysql-connector-java</artifactId>
      <version>${mysql.driver.version}</version>
    </dependency>

    <dependency>
      <groupId>org.apache.beam</groupId>
      <artifactId>beam-sdks-java-io-jdbc</artifactId>
      <version>${beam.version}</version>
    </dependency>

    <dependency>
      <groupId>org.postgresql</groupId>
      <artifactId>postgresql</artifactId>
      <version>${postgresql.version}</version>
    </dependency>

    <!-- Adds a dependency on the Beam Google Cloud Platform IO module. -->
    <dependency>
      <groupId>org.apache.beam</groupId>
      <artifactId>beam-sdks-java-io-google-cloud-platform</artifactId>
      <version>${beam.version}</version>
    </dependency>

    <!-- Dependencies below this line are specific dependencies needed by the examples code. -->
    <dependency>
      <groupId>com.google.api-client</groupId>
      <artifactId>google-api-client</artifactId>
      <version>${google-api-client.version}</version>
      <exclusions>
        <!-- Exclude an old version of guava that is being pulled
             in by a transitive dependency of google-api-client -->
        <exclusion>
          <groupId>com.google.guava</groupId>
          <artifactId>guava-jdk5</artifactId>
        </exclusion>
      </exclusions>
    </dependency>

    <dependency>
      <groupId>com.google.apis</groupId>
      <artifactId>google-api-services-bigquery</artifactId>
      <version>${bigquery.version}</version>
      <exclusions>
        <!-- Exclude an old version of guava that is being pulled
             in by a transitive dependency of google-api-client -->
        <exclusion>
          <groupId>com.google.guava</groupId>
          <artifactId>guava-jdk5</artifactId>
        </exclusion>
      </exclusions>
    </dependency>

    <dependency>
      <groupId>com.google.http-client</groupId>
      <artifactId>google-http-client</artifactId>
      <version>${google-http-client.version}</version>
      <exclusions>
        <!-- Exclude an old version of guava that is being pulled
             in by a transitive dependency of google-api-client -->
        <exclusion>
          <groupId>com.google.guava</groupId>
          <artifactId>guava-jdk5</artifactId>
        </exclusion>
      </exclusions>
    </dependency>

    <dependency>
      <groupId>com.google.apis</groupId>
      <artifactId>google-api-services-pubsub</artifactId>
      <version>${pubsub.version}</version>
      <exclusions>
        <!-- Exclude an old version of guava that is being pulled
             in by a transitive dependency of google-api-client -->
        <exclusion>
          <groupId>com.google.guava</groupId>
          <artifactId>guava-jdk5</artifactId>
        </exclusion>
      </exclusions>
    </dependency>

    <dependency>
      <groupId>joda-time</groupId>
      <artifactId>joda-time</artifactId>
      <version>${joda.version}</version>
    </dependency>

    <!-- Using AutoValue for POJOs used in PCollections. -->
    <dependency>
      <groupId>com.google.auto.value</groupId>
      <artifactId>auto-value-annotations</artifactId>
      <version>${auto-value.version}</version>
    </dependency>
    <dependency>
      <groupId>com.google.auto.value</groupId>
      <artifactId>auto-value</artifactId>
      <version>${auto-value.version}</version>
      <optional>true</optional>
    </dependency>

    <!-- Hamcrest and JUnit are required dependencies of PAssert,
         which is used in the main code of DebuggingWordCount example. -->
    <dependency>
      <groupId>org.hamcrest</groupId>
      <artifactId>hamcrest-core</artifactId>
      <version>${hamcrest.version}</version>
    </dependency>

    <dependency>
      <groupId>org.hamcrest</groupId>
      <artifactId>hamcrest-library</artifactId>
      <version>${hamcrest.version}</version>
    </dependency>

    <!-- The DirectRunner is needed for unit tests. -->
    <dependency>
      <groupId>org.apache.beam</groupId>
      <artifactId>beam-runners-direct-java</artifactId>
      <version>${beam.version}</version>
      <scope>test</scope>
    </dependency>

    <dependency>
      <groupId>ca.uhn.hapi.fhir</groupId>
      <artifactId>hapi-fhir-structures-r4</artifactId>
    </dependency>

    <dependency>
      <groupId>${project.parent.groupId}</groupId>
      <artifactId>common</artifactId>
      <version>${project.parent.version}</version>
    </dependency>
  </dependencies>

  <repositories>
    <repository>
      <releases>
        <enabled>false</enabled>
      </releases>
      <snapshots>
        <enabled>true</enabled>
      </snapshots>
      <id>apache.snapshots</id>
      <name>Apache Development Snapshot Repository</name>
      <url>https://repository.apache.org/content/repositories/snapshots/</url>
    </repository>
  </repositories>

  <build>
    <plugins>
      <plugin>
        <groupId>org.apache.maven.plugins</groupId>
        <artifactId>maven-surefire-plugin</artifactId>
        <version>${maven-surefire-plugin.version}</version>
        <configuration>
          <parallel>all</parallel>
          <threadCount>4</threadCount>
          <redirectTestOutputToFile>true</redirectTestOutputToFile>
        </configuration>
        <dependencies>
          <dependency>
            <groupId>org.apache.maven.surefire</groupId>
            <artifactId>surefire-junit47</artifactId>
            <version>${maven-surefire-plugin.version}</version>
          </dependency>
        </dependencies>
      </plugin>
      <!-- Ensure that the Maven jar plugin runs before the Maven
            shade plugin by listing the plugin higher within the file. -->
      <plugin>
        <groupId>org.apache.maven.plugins</groupId>
        <artifactId>maven-jar-plugin</artifactId>
        <configuration>
          <archive>
            <manifest>
              <addClasspath>true</addClasspath>
              <classpathPrefix>lib/</classpathPrefix>
              <mainClass>org.openmrs.analytics.FhirEtl</mainClass>
            </manifest>
          </archive>
        </configuration>
      </plugin>
      <plugin>
        <groupId>org.apache.maven.plugins</groupId>
        <artifactId>maven-shade-plugin</artifactId>
        <executions>
          <execution>
            <goals>
              <goal>shade</goal>
            </goals>
            <phase>package</phase>
            <configuration>
              <finalName>${project.artifactId}-bundled-${project.version}</finalName>
              <filters>
                <filter>
                  <artifact>*:*</artifact>
                  <excludes>
                    <exclude>META-INF/LICENSE</exclude>
                    <exclude>META-INF/*.SF</exclude>
                    <exclude>META-INF/*.DSA</exclude>
                    <exclude>META-INF/*.RSA</exclude>
                  </excludes>
                </filter>
              </filters>
              <transformers>
                <transformer implementation="org.apache.maven.plugins.shade.resource.ServicesResourceTransformer"/>
              </transformers>
            </configuration>
          </execution>
        </executions>
      </plugin>
      <!-- Allows the example to be run via IDE or 'mvn compile exec:java -pl batch/' -->
      <plugin>
        <groupId>org.codehaus.mojo</groupId>
        <artifactId>exec-maven-plugin</artifactId>
        <configuration>
          <mainClass>org.openmrs.analytics.FhirEtl</mainClass>
          <!--Fixes WARNING and threading messages when running in JDBC mode-->
          <cleanupDaemonThreads>false</cleanupDaemonThreads>
          <includePluginDependencies>false</includePluginDependencies>
        </configuration>
      </plugin>
    </plugins>

  </build>

  <profiles>
    <profile>
      <id>direct-runner</id>
      <activation>
        <activeByDefault>true</activeByDefault>
      </activation>
      <!-- Makes the DirectRunner available when running a pipeline. -->
      <dependencies>
        <dependency>
          <groupId>org.apache.beam</groupId>
          <artifactId>beam-runners-direct-java</artifactId>
          <version>${beam.version}</version>
          <scope>runtime</scope>
        </dependency>
      </dependencies>
    </profile>

    <profile>
      <id>dataflow-runner</id>
      <!-- Makes the DataflowRunner available when running a pipeline. -->
      <dependencies>
        <dependency>
          <groupId>org.apache.beam</groupId>
          <artifactId>beam-runners-google-cloud-dataflow-java</artifactId>
          <version>${beam.version}</version>
          <scope>runtime</scope>
        </dependency>
      </dependencies>
    </profile>

    <profile>
      <id>flink-runner</id>
      <activation>
        <activeByDefault>true</activeByDefault>
      </activation>
      <!-- Makes the FlinkRunner available when running a pipeline. -->
      <dependencies>
        <dependency>
          <groupId>org.apache.beam</groupId>
          <!-- Please see the Flink Runner page for an up-to-date list
               of supported Flink versions and their artifact names:
               https://beam.apache.org/documentation/runners/flink/ -->
          <artifactId>${flink.artifact.name}</artifactId>
          <version>${beam.version}</version>
          <scope>runtime</scope>
        </dependency>
      </dependencies>
    </profile>

    <profile>
      <id>spark-runner</id>
      <!-- Makes the SparkRunner available when running a pipeline. Additionally,
           overrides some Spark dependencies to Beam-compatible versions. -->
      <properties>
        <netty.version>4.1.17.Final</netty.version>
      </properties>
      <dependencies>
        <dependency>
          <groupId>org.apache.beam</groupId>
          <artifactId>beam-runners-spark</artifactId>
          <version>${beam.version}</version>
          <scope>runtime</scope>
        </dependency>
        <dependency>
          <groupId>org.apache.beam</groupId>
          <artifactId>beam-sdks-java-io-hadoop-file-system</artifactId>
          <version>${beam.version}</version>
          <scope>runtime</scope>
        </dependency>
        <dependency>
          <groupId>org.apache.spark</groupId>
          <artifactId>spark-streaming_2.11</artifactId>
          <version>${spark.version}</version>
          <scope>runtime</scope>
          <exclusions>
            <exclusion>
              <groupId>org.slf4j</groupId>
              <artifactId>jul-to-slf4j</artifactId>
            </exclusion>
          </exclusions>
        </dependency>
        <dependency>
          <groupId>com.fasterxml.jackson.module</groupId>
          <artifactId>jackson-module-scala_2.11</artifactId>
          <version>${jackson.version}</version>
          <scope>runtime</scope>
        </dependency>
        <!-- [BEAM-3519] GCP IO exposes netty on its API surface, causing conflicts with runners -->
        <dependency>
          <groupId>org.apache.beam</groupId>
          <artifactId>beam-sdks-java-io-google-cloud-platform</artifactId>
          <version>${beam.version}</version>
          <exclusions>
            <exclusion>
              <groupId>io.grpc</groupId>
              <artifactId>grpc-netty</artifactId>
            </exclusion>
            <exclusion>
              <groupId>io.netty</groupId>
              <artifactId>netty-handler</artifactId>
            </exclusion>
          </exclusions>
        </dependency>
      </dependencies>
    </profile>

  </profiles>
</project><|MERGE_RESOLUTION|>--- conflicted
+++ resolved
@@ -41,13 +41,8 @@
     <google-http-client.version>1.38.0</google-http-client.version>
     <hamcrest.version>2.1</hamcrest.version>
     <jackson.version>2.13.0</jackson.version>
-<<<<<<< HEAD
-    <joda.version>2.10.5</joda.version>
+    <joda.version>2.11.2</joda.version>
     <pubsub.version>v1-rev20220904-2.0.0</pubsub.version>
-=======
-    <joda.version>2.11.2</joda.version>
-    <pubsub.version>v1-rev20191111-1.30.3</pubsub.version>
->>>>>>> 5c3191b6
     <auto-value.version>1.9</auto-value.version>
     <spark.version>2.4.5</spark.version>
     <hadoop.version>2.8.5</hadoop.version>
