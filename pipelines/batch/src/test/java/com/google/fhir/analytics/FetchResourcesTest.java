/*
 * Copyright 2020-2024 Google LLC
 *
 * Licensed under the Apache License, Version 2.0 (the "License");
 * you may not use this file except in compliance with the License.
 * You may obtain a copy of the License at
 *
 *      http://www.apache.org/licenses/LICENSE-2.0
 *
 * Unless required by applicable law or agreed to in writing, software
 * distributed under the License is distributed on an "AS IS" BASIS,
 * WITHOUT WARRANTIES OR CONDITIONS OF ANY KIND, either express or implied.
 * See the License for the specific language governing permissions and
 * limitations under the License.
 */
package com.google.fhir.analytics;

import static org.hamcrest.MatcherAssert.assertThat;
import static org.hamcrest.Matchers.equalTo;
import static org.hamcrest.Matchers.notNullValue;
import static org.mockito.Mockito.any;
import static org.mockito.Mockito.when;

import ca.uhn.fhir.context.FhirContext;
import ca.uhn.fhir.parser.IParser;
import ca.uhn.fhir.rest.api.SummaryEnum;
import com.cerner.bunsen.exception.ProfileException;
import com.google.common.collect.Lists;
import com.google.common.io.Resources;
import java.io.IOException;
import java.net.URL;
import java.nio.charset.StandardCharsets;
import java.sql.SQLException;
import java.util.ArrayList;
import java.util.List;
import org.apache.beam.sdk.options.PipelineOptionsFactory;
import org.apache.beam.sdk.testing.PAssert;
import org.apache.beam.sdk.testing.TestPipeline;
import org.apache.beam.sdk.transforms.Create;
import org.apache.beam.sdk.values.KV;
import org.apache.beam.sdk.values.PCollection;
import org.hl7.fhir.r4.model.Bundle;
import org.hl7.fhir.r4.model.Observation;
import org.junit.Before;
import org.junit.Rule;
import org.junit.Test;
import org.junit.runner.RunWith;
import org.mockito.Mockito;
import org.mockito.junit.MockitoJUnitRunner;

@RunWith(MockitoJUnitRunner.class)
public class FetchResourcesTest {

  @Rule public transient TestPipeline testPipeline = TestPipeline.create();

  private FetchResources fetchResources;

  private FhirContext fhirContext;

  private IParser parser;

  private Bundle bundle;

  @Before
  public void setup() throws IOException {
    URL url = Resources.getResource("observation_decimal_bundle.json");
    String bundleStr = Resources.toString(url, StandardCharsets.UTF_8);
    this.fhirContext = FhirContext.forR4();
    this.parser = fhirContext.newJsonParser();
    bundle = parser.parseResource(Bundle.class, bundleStr);
    String[] args = {"--outputParquetPath=SOME_PATH"};
    FhirEtlOptions options =
        PipelineOptionsFactory.fromArgs(args).withValidation().as(FhirEtlOptions.class);
    fetchResources = new MockedFetchResources(options, bundle);
    AvroConversionUtil.initializeAvroConverters();
  }

  @Test
  public void testGetPatientId() throws IOException {
    URL url = Resources.getResource("observation.json");
    String obsStr = Resources.toString(url, StandardCharsets.UTF_8);
    Observation observation = parser.parseResource(Observation.class, obsStr);
    String expectedId = "471be3bc-08c7-4d78-a4ab-1b3d044dae67";
    String patientId = FetchResources.getSubjectPatientIdOrNull(observation);
    assertThat(patientId, notNullValue());
    assertThat(patientId, equalTo(expectedId));
  }

  @Test
  public void testPatientIdsFromBundle() {
    List<SearchSegmentDescriptor> searchSegments =
        Lists.newArrayList(SearchSegmentDescriptor.create("test_url", 10));
    PCollection<SearchSegmentDescriptor> segments =
        testPipeline.apply("Input", Create.of(searchSegments));
    segments.apply(fetchResources);
    PCollection<KV<String, Integer>> patientIds =
        segments.apply("Extract PatientIds", fetchResources);
    List<KV<String, Integer>> expectedIds = new ArrayList<>();
    expectedIds.add(KV.of("7_SOME_PATIENT_REF", 1));
    PAssert.that(patientIds).containsInAnyOrder(expectedIds);
    testPipeline.run();
  }

  static class MockedFetchResources extends FetchResources {

    MockedFetchResources(FhirEtlOptions options, Bundle bundle) {
      super(options, "TEST_FetchResources");
      this.fetchSearchPageFn =
          new SearchFn(options, "TEST_FetchResources") {

            @Override
<<<<<<< HEAD
            public void setup() throws SQLException, ProfileMapperException {
=======
            public void setup() throws SQLException, PropertyVetoException, ProfileException {
>>>>>>> b07b3ecf
              super.setup();
              this.fhirSearchUtil = Mockito.mock(FhirSearchUtil.class);
              when(fhirSearchUtil.searchByUrl(
                      any(String.class), any(Integer.class), any(SummaryEnum.class)))
                  .thenReturn(bundle);
              this.parquetUtil = Mockito.mock(ParquetUtil.class);
            }
          };
    }
  }
}<|MERGE_RESOLUTION|>--- conflicted
+++ resolved
@@ -109,11 +109,7 @@
           new SearchFn(options, "TEST_FetchResources") {
 
             @Override
-<<<<<<< HEAD
-            public void setup() throws SQLException, ProfileMapperException {
-=======
-            public void setup() throws SQLException, PropertyVetoException, ProfileException {
->>>>>>> b07b3ecf
+            public void setup() throws SQLException, ProfileException {
               super.setup();
               this.fhirSearchUtil = Mockito.mock(FhirSearchUtil.class);
               when(fhirSearchUtil.searchByUrl(
