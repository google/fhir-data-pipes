--- conflicted
+++ resolved
@@ -105,7 +105,6 @@
   }
 
   @Test
-<<<<<<< HEAD
   public void testProcessDeletedPatientResourceWithFlagTrue()
       throws SQLException, IOException, ParseException, PropertyVetoException {
     String[] args = {"--outputParquetPath=SOME_PATH", "--processDeletedRecords=true"};
@@ -129,12 +128,14 @@
     assertThat(
         capturedResource.getClass().getName(),
         equalTo(org.hl7.fhir.r4.model.Patient.class.getName()));
-=======
+  }
+
   public void testResourceMetaTags() throws IOException, java.text.ParseException, SQLException {
     String patientResourceStr =
         Resources.toString(Resources.getResource("patient.json"), StandardCharsets.UTF_8);
     HapiRowDescriptor element =
-        HapiRowDescriptor.create("123", "Patient", "2020-09-19 12:09:23", "1", patientResourceStr);
+        HapiRowDescriptor.create(
+            "123", "Patient", "2020-09-19 12:09:23", "R4", "1", patientResourceStr);
     // Set Tag of HAPI FHIR tag type 0
     Coding coding0 = new Coding("system0", "code0", "display0");
     ResourceTag tag0 = new ResourceTag(coding0, "123", 0);
@@ -162,6 +163,5 @@
     assertThat(capturedResource.getMeta().getSecurity().get(0).getCode(), equalTo("code2"));
     assertThat(capturedResource.getMeta().getSecurity().get(0).getSystem(), equalTo("system2"));
     assertThat(capturedResource.getMeta().getSecurity().get(0).getDisplay(), equalTo("display2"));
->>>>>>> 3114fdbc
   }
 }