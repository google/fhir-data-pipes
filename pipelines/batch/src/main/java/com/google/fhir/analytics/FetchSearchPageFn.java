/*
 * Copyright 2020-2024 Google LLC
 *
 * Licensed under the Apache License, Version 2.0 (the "License");
 * you may not use this file except in compliance with the License.
 * You may obtain a copy of the License at
 *
 *      http://www.apache.org/licenses/LICENSE-2.0
 *
 * Unless required by applicable law or agreed to in writing, software
 * distributed under the License is distributed on an "AS IS" BASIS,
 * WITHOUT WARRANTIES OR CONDITIONS OF ANY KIND, either express or implied.
 * See the License for the specific language governing permissions and
 * limitations under the License.
 */
package com.google.fhir.analytics;

import ca.uhn.fhir.context.FhirContext;
import ca.uhn.fhir.context.FhirVersionEnum;
import ca.uhn.fhir.context.ParserOptions;
import ca.uhn.fhir.parser.IParser;
import com.cerner.bunsen.exception.ProfileException;
import com.google.common.annotations.VisibleForTesting;
import com.google.common.base.Strings;
import com.google.fhir.analytics.JdbcConnectionPools.DataSourceConfig;
import com.google.fhir.analytics.model.DatabaseConfiguration;
import com.google.fhir.analytics.view.ViewApplicationException;
import java.io.IOException;
import java.sql.SQLException;
import java.util.Set;
import javax.annotation.Nullable;
import javax.sql.DataSource;
import org.apache.beam.sdk.metrics.Counter;
import org.apache.beam.sdk.metrics.Metrics;
import org.apache.beam.sdk.transforms.DoFn;
import org.apache.beam.sdk.values.KV;
import org.hl7.fhir.r4.model.Bundle;
import org.hl7.fhir.r4.model.Bundle.BundleEntryComponent;
import org.hl7.fhir.r4.model.Resource;
import org.slf4j.Logger;
import org.slf4j.LoggerFactory;

/**
 * This is the common functionality for all Fns that need to fetch FHIR resources and convert them
 * to Avro and JSON records. The non-abstract sub-classes should implement `ProcessElement` using
 * `processBundle` auxiliary method. Note the code reuse pattern that we really need here is
 * composition (not inheritance) but because of Beam complexities (e.g., certain work need to be
 * done during `setup()` where PipelienOptions not available) we use inheritance.
 *
 * @param <T> The type of the elements of the input PCollection.
 */
abstract class FetchSearchPageFn<T> extends DoFn<T, KV<String, Integer>> {

  private static final Logger log = LoggerFactory.getLogger(FetchSearchPageFn.class);

  private final Counter numFetchedResources;

  private final Counter totalFetchTimeMillis;

  private final Counter totalGenerateTimeMillis;

  private final Counter totalPushTimeMillis;

  private final String sourceUrl;

  private final String sourceUser;

  private final String sourcePw;

  private final String oAuthTokenEndpoint;

  private final String oAuthClientId;

  private final String oAuthClientSecret;

  protected final String sinkPath;

  private final String sinkUsername;

  private final String sinkPassword;

  protected final String stageIdentifier;

  protected final String parquetFile;

  private final int secondsToFlush;

  private final int rowGroupSize;

  protected final DataSourceConfig sinkDbConfig;

  protected final String viewDefinitionsDir;

  private final int maxPoolSize;

  @VisibleForTesting protected ParquetUtil parquetUtil;

  protected FetchUtil fetchUtil;

  protected FhirSearchUtil fhirSearchUtil;

  protected FhirStoreUtil fhirStoreUtil;

  protected JdbcResourceWriter jdbcWriter;

  protected IParser parser;

  private FhirVersionEnum fhirVersionEnum;

  private String structureDefinitionsDir;

  private String structureDefinitionsClasspath;

  protected AvroConversionUtil avroConversionUtil;

  FetchSearchPageFn(FhirEtlOptions options, String stageIdentifier) {
    this.sinkPath = options.getFhirSinkPath();
    this.sinkUsername = options.getSinkUserName();
    this.sinkPassword = options.getSinkPassword();
    this.sourceUrl = options.getFhirServerUrl();
    this.sourceUser = options.getFhirServerUserName();
    this.sourcePw = options.getFhirServerPassword();
    this.oAuthTokenEndpoint = options.getFhirServerOAuthTokenEndpoint();
    this.oAuthClientId = options.getFhirServerOAuthClientId();
    this.oAuthClientSecret = options.getFhirServerOAuthClientSecret();
    this.stageIdentifier = stageIdentifier;
    this.parquetFile = options.getOutputParquetPath();
    this.secondsToFlush = options.getSecondsToFlushParquetFiles();
    this.rowGroupSize = options.getRowGroupSizeForParquetFiles();
    this.viewDefinitionsDir = options.getViewDefinitionsDir();
    this.structureDefinitionsDir = options.getStructureDefinitionsDir();
    this.structureDefinitionsClasspath = options.getStructureDefinitionsClasspath();
    this.fhirVersionEnum = options.getFhirVersion();
    if (options.getSinkDbConfigPath().isEmpty()) {
      this.sinkDbConfig = null;
    } else {
      try {
        this.sinkDbConfig =
            JdbcConnectionPools.dbConfigToDataSourceConfig(
                DatabaseConfiguration.createConfigFromFile(options.getSinkDbConfigPath()));
      } catch (IOException e) {
        String error = "Cannot access file " + options.getSinkDbConfigPath();
        log.error(error);
        throw new IllegalArgumentException(error);
      }
    }
    this.maxPoolSize = options.getJdbcMaxPoolSize();
    this.numFetchedResources =
        Metrics.counter(
            MetricsConstants.METRICS_NAMESPACE,
            MetricsConstants.NUM_FETCHED_RESOURCES + stageIdentifier);
    this.totalFetchTimeMillis =
        Metrics.counter(
            MetricsConstants.METRICS_NAMESPACE,
            MetricsConstants.TOTAL_FETCH_TIME_MILLIS + stageIdentifier);
    this.totalGenerateTimeMillis =
        Metrics.counter(
            MetricsConstants.METRICS_NAMESPACE,
            MetricsConstants.TOTAL_GENERATE_TIME_MILLIS + stageIdentifier);
    this.totalPushTimeMillis =
        Metrics.counter(
            MetricsConstants.METRICS_NAMESPACE,
            MetricsConstants.TOTAL_PUSH_TIME_MILLIS + stageIdentifier);
  }

  @Setup
<<<<<<< HEAD
  public void setup() throws SQLException, ProfileMapperException {
=======
  public void setup() throws SQLException, PropertyVetoException, ProfileException {
>>>>>>> b07b3ecf
    log.debug("Starting setup for stage " + stageIdentifier);
    avroConversionUtil =
        AvroConversionUtil.getInstance(
            fhirVersionEnum, structureDefinitionsDir, structureDefinitionsClasspath);
    FhirContext fhirContext = avroConversionUtil.getFhirContext();
    // The documentation for `FhirContext` claims that it is thread-safe but looking at the code,
    // it is not obvious if it is. This might be an issue when we write to it, like the next line.
    fhirContext.setParserOptions(
        // We want to keep the original IDs; this is particularly useful when the `fullUrl` is not
        // a URL but a URN, e.g., `urn:uuid:...`; for example when Bundles come from JSON files.
        // Note `IIdType.getIdPart` extracts only the logical ID part when exporting but that code
        // path does not work for URNs (e.g., when importing files).
        new ParserOptions().setOverrideResourceIdWithBundleEntryFullUrl(false));
    fhirContext.getRestfulClientFactory().setSocketTimeout(40000);
    // Note this parser is not used when fetching resources from a HAPI server. That's why we need
    // to change the `setOverrideResourceIdWithBundleEntryFullUrl` globally above such that the
    // parsers used in the HAPI client code is impacted too.
    parser = fhirContext.newJsonParser();
    fhirStoreUtil =
        FhirStoreUtil.createFhirStoreUtil(
            sinkPath, sinkUsername, sinkPassword, fhirContext.getRestfulClientFactory());
    fetchUtil =
        new FetchUtil(
            sourceUrl,
            sourceUser,
            sourcePw,
            oAuthTokenEndpoint,
            oAuthClientId,
            oAuthClientSecret,
            fhirContext);
    fhirSearchUtil = new FhirSearchUtil(fetchUtil);
    if (!Strings.isNullOrEmpty(parquetFile)) {
      parquetUtil =
          new ParquetUtil(
              fhirContext.getVersion().getVersion(),
              structureDefinitionsDir,
              structureDefinitionsClasspath,
              parquetFile,
              secondsToFlush,
              rowGroupSize,
              stageIdentifier + "_");
    }
    if (sinkDbConfig != null) {
      DataSource jdbcSink =
          JdbcConnectionPools.getInstance().getPooledDataSource(sinkDbConfig, maxPoolSize);
      // TODO separate view generation from writing; TBD in a more generic version of:
      //  https://github.com/google/fhir-data-pipes/issues/288
      jdbcWriter = new JdbcResourceWriter(jdbcSink, viewDefinitionsDir, fhirContext);
    }
  }

  @Teardown
  public void teardown() throws IOException {
    if (parquetUtil != null) {
      parquetUtil.closeAllWriters();
    }
  }

  protected void addFetchTime(long millis) {
    totalFetchTimeMillis.inc(millis);
  }

  protected void processBundle(Bundle bundle)
      throws IOException, SQLException, ViewApplicationException, ProfileException {
    this.processBundle(bundle, null);
  }

  protected void processBundle(Bundle bundle, @Nullable Set<String> resourceTypes)
      throws IOException, SQLException, ViewApplicationException, ProfileException {
    if (bundle != null && bundle.getEntry() != null) {
      numFetchedResources.inc(bundle.getEntry().size());
      if (parquetUtil != null) {
        long startTime = System.currentTimeMillis();
        parquetUtil.writeRecords(bundle, resourceTypes);
        totalGenerateTimeMillis.inc(System.currentTimeMillis() - startTime);
      }
      if (!this.sinkPath.isEmpty()) {
        long pushStartTime = System.currentTimeMillis();
        fhirStoreUtil.uploadBundle(bundle);
        totalPushTimeMillis.inc(System.currentTimeMillis() - pushStartTime);
      }
      if (sinkDbConfig != null) {
        if (bundle.getEntry() == null) {
          return;
        }
        // TODO consider processing the whole Bundle in one batched DB update.
        for (BundleEntryComponent entry : bundle.getEntry()) {
          Resource resource = entry.getResource();
          if (resourceTypes == null || resourceTypes.contains(resource.getResourceType().name())) {
            jdbcWriter.writeResource(resource);
          }
        }
      }
    }
  }
}<|MERGE_RESOLUTION|>--- conflicted
+++ resolved
@@ -164,11 +164,7 @@
   }
 
   @Setup
-<<<<<<< HEAD
-  public void setup() throws SQLException, ProfileMapperException {
-=======
-  public void setup() throws SQLException, PropertyVetoException, ProfileException {
->>>>>>> b07b3ecf
+  public void setup() throws SQLException, ProfileException {
     log.debug("Starting setup for stage " + stageIdentifier);
     avroConversionUtil =
         AvroConversionUtil.getInstance(
