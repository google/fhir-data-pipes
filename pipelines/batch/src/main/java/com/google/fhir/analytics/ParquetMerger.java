--- conflicted
+++ resolved
@@ -224,11 +224,12 @@
                           }
                         }
                       }))
-<<<<<<< HEAD
-              .setCoder(AvroCoder.of(ParquetUtil.getResourceSchema(type, fhirContext)));
+              .setCoder(
+                  AvroCoder.of(
+                      AvroConversionUtil.getInstance().getResourceSchema(type, fhirContext)));
 
       Sink parquetSink =
-          ParquetIO.sink(ParquetUtil.getResourceSchema(type, fhirContext))
+          ParquetIO.sink(AvroConversionUtil.getInstance().getResourceSchema(type, fhirContext))
               .withCompressionCodec(CompressionCodecName.SNAPPY);
       if (options.getRowGroupSizeForParquetFiles() > 0) {
         parquetSink.withRowGroupSize(options.getRowGroupSizeForParquetFiles());
@@ -236,17 +237,6 @@
       merged.apply(
           FileIO.<GenericRecord>write()
               .via(parquetSink)
-=======
-              .setCoder(
-                  AvroCoder.of(
-                      AvroConversionUtil.getInstance().getResourceSchema(type, fhirContext)));
-      merged.apply(
-          FileIO.<GenericRecord>write()
-              .via(
-                  ParquetIO.sink(
-                          AvroConversionUtil.getInstance().getResourceSchema(type, fhirContext))
-                      .withCompressionCodec(CompressionCodecName.SNAPPY))
->>>>>>> ae127f98
               .to(mergedDwhFiles.getResourcePath(type).toString())
               .withSuffix(".parquet")
               // TODO if we don't set this, DirectRunner works fine but FlinkRunner only writes
