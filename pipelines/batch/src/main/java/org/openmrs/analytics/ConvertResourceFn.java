--- conflicted
+++ resolved
@@ -28,11 +28,8 @@
 import java.util.List;
 import org.apache.beam.sdk.metrics.Counter;
 import org.apache.beam.sdk.metrics.Metrics;
-<<<<<<< HEAD
 import org.hl7.fhir.exceptions.FHIRException;
-=======
 import org.hl7.fhir.r4.model.CanonicalType;
->>>>>>> 3114fdbc
 import org.hl7.fhir.r4.model.Coding;
 import org.hl7.fhir.r4.model.Meta;
 import org.hl7.fhir.r4.model.Resource;
@@ -89,12 +86,7 @@
         new Meta()
             .setVersionId(element.resourceVersion())
             .setLastUpdated(simpleDateFormat.parse(element.lastUpdated()));
-<<<<<<< HEAD
-=======
-
     setMetaTags(element, meta);
-
->>>>>>> 3114fdbc
     String jsonResource = element.jsonResource();
     long startTime = System.currentTimeMillis();
     Resource resource = null;
