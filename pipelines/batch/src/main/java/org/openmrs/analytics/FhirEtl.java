// Copyright 2020 Google LLC
//
// Licensed under the Apache License, Version 2.0 (the "License");
// you may not use this file except in compliance with the License.
// You may obtain a copy of the License at
//
//      http://www.apache.org/licenses/LICENSE-2.0
//
// Unless required by applicable law or agreed to in writing, software
// distributed under the License is distributed on an "AS IS" BASIS,
// WITHOUT WARRANTIES OR CONDITIONS OF ANY KIND, either express or implied.
// See the License for the specific language governing permissions and
// limitations under the License.

package org.openmrs.analytics;

import java.beans.PropertyVetoException;
import java.io.IOException;
import java.sql.SQLException;
import java.util.Collections;
import java.util.HashMap;
import java.util.HashSet;
import java.util.List;
import java.util.Map;
import java.util.Set;

import ca.uhn.fhir.context.FhirContext;
import com.google.common.base.Preconditions;
import com.google.common.collect.Lists;
import com.google.common.collect.Maps;
import com.google.common.collect.Sets;
import org.apache.avro.Schema;
import org.apache.beam.sdk.Pipeline;
import org.apache.beam.sdk.PipelineResult;
import org.apache.beam.sdk.coders.CannotProvideCoderException;
import org.apache.beam.sdk.io.FileIO;
import org.apache.beam.sdk.io.jdbc.JdbcIO;
import org.apache.beam.sdk.options.PipelineOptionsFactory;
import org.apache.beam.sdk.transforms.Create;
import org.apache.beam.sdk.transforms.Flatten;
import org.apache.beam.sdk.transforms.ParDo;
import org.apache.beam.sdk.transforms.Sum;
import org.apache.beam.sdk.values.KV;
import org.apache.beam.sdk.values.PCollection;
import org.apache.beam.sdk.values.PCollectionList;
import org.openmrs.analytics.model.DatabaseConfiguration;
import org.slf4j.Logger;
import org.slf4j.LoggerFactory;

/**
 * A Beam pipeline for reading FHIR resources from OpenMRS and pushing them into a data warehouse.
 */
public class FhirEtl {
	
	private static final Logger log = LoggerFactory.getLogger(FhirEtl.class);
	
	/**
	 * This map is used when the activePeriod feature is enabled in the JDBC mode. For each table it
	 * indicates the column on which the date filter is applied. It is best if these columns are not
	 * nullable and there is an index on them.
	 */
	private static final Map<String, String> tableDateColumn;
	static {
		Map<String, String> tempMap = Maps.newHashMap();
		tempMap.put("encounter", "encounter_datetime");
		tempMap.put("obs", "obs_datetime");
		tempMap.put("visit", "date_started");
		tableDateColumn = Collections.unmodifiableMap(tempMap);
	}
	
	static FhirSearchUtil createFhirSearchUtil(FhirEtlOptions options, FhirContext fhirContext) {
		return new FhirSearchUtil(createOpenmrsUtil(options, fhirContext));
	}
	
	static OpenmrsUtil createOpenmrsUtil(FhirEtlOptions options, FhirContext fhirContext) {
		return new OpenmrsUtil(options.getFhirServerUrl(), options.getFhirServerUserName(), options.getFhirServerPassword(),
		        fhirContext);
	}
	
	private static Schema getSchema(String resourceType) {
		ParquetUtil parquetUtil = new ParquetUtil(null); // This is used only to get schema.
		return parquetUtil.getResourceSchema(resourceType);
	}
	
	/**
	 * For each SearchSegmentDescriptor, it fetches the given resources, convert them to output
	 * Parquet/JSON files, and output the IDs of the fetched resources.
	 *
	 * @param inputSegments each element defines a set of resources to be fetched in one FHIR call.
	 * @param resourceType the type of the resources, e.g., Patient or Observation
	 * @param options the pipeline options
	 * @return a PCollection of all patient IDs of fetched resources or empty if `resourceType` has no
	 *         patient ID association.
	 */
	private static PCollection<KV<String, Integer>> fetchSegmentsAndReturnPatientIds(
	        PCollection<SearchSegmentDescriptor> inputSegments, String resourceType, FhirEtlOptions options) {
		FetchResources fetchResources = new FetchResources(options, resourceType + "_main");
		return inputSegments.apply(fetchResources);
	}
	
	static void fetchPatientHistory(Pipeline pipeline, List<PCollection<KV<String, Integer>>> allPatientIds,
	        Set<String> patientAssociatedResources, FhirEtlOptions options) {
		PCollectionList<KV<String, Integer>> patientIdList = PCollectionList.<KV<String, Integer>> empty(pipeline)
		        .and(allPatientIds);
		PCollection<KV<String, Integer>> flattenedPatients = patientIdList.apply(Flatten.pCollections());
		PCollection<KV<String, Integer>> mergedPatients = flattenedPatients.apply(Sum.integersPerKey());
		final String patientType = "Patient";
		FetchPatients fetchPatients = new FetchPatients(options, getSchema(patientType));
		mergedPatients.apply(fetchPatients);
		for (String resourceType : patientAssociatedResources) {
			FetchPatientHistory fetchPatientHistory = new FetchPatientHistory(options, resourceType);
			mergedPatients.apply(fetchPatientHistory);
		}
	}
	
	static void runFhirFetch(FhirEtlOptions options, FhirContext fhirContext) {
		FhirSearchUtil fhirSearchUtil = createFhirSearchUtil(options, fhirContext);
		Map<String, List<SearchSegmentDescriptor>> segmentMap = Maps.newHashMap();
		try {
			// TODO in the activePeriod case, among patientAssociatedResources, only fetch Encounter here.
			segmentMap = fhirSearchUtil.createSegments(options);
		}
		catch (IllegalArgumentException e) {
			log.error("Either the date format in the active period is wrong or none of the resources support 'date' feature"
			        + e.getMessage());
			throw e;
		}
		if (segmentMap.isEmpty()) {
			return;
		}
		
		Pipeline pipeline = Pipeline.create(options);
		List<PCollection<KV<String, Integer>>> allPatientIds = Lists.newArrayList();
		for (Map.Entry<String, List<SearchSegmentDescriptor>> entry : segmentMap.entrySet()) {
			String resourceType = entry.getKey();
			PCollection<SearchSegmentDescriptor> inputSegments = pipeline.apply(Create.of(entry.getValue()));
			allPatientIds.add(fetchSegmentsAndReturnPatientIds(inputSegments, resourceType, options));
		}
		if (!options.getActivePeriod().isEmpty()) {
			Set<String> patientAssociatedResources = fhirSearchUtil.findPatientAssociatedResources(segmentMap.keySet());
			fetchPatientHistory(pipeline, allPatientIds, patientAssociatedResources, options);
		}
		PipelineResult result = pipeline.run();
		result.waitUntilFinish();
		EtlUtils.logMetrics(result.metrics());
	}
	
	static void runFhirJdbcFetch(FhirEtlOptions options, DatabaseConfiguration dbConfig, FhirContext fhirContext)
	        throws PropertyVetoException, IOException, SQLException, CannotProvideCoderException {
		FhirSearchUtil fhirSearchUtil = createFhirSearchUtil(options, fhirContext);
		Pipeline pipeline = Pipeline.create(options);
		JdbcConnectionUtil jdbcConnectionUtil = new JdbcConnectionUtil(options.getJdbcDriverClass(),
		        dbConfig.makeJdbsUrlFromConfig(), dbConfig.getDbUser(), dbConfig.getDbPassword(),
		        options.getJdbcInitialPoolSize(), options.getJdbcMaxPoolSize());
		JdbcFetchOpenMrs jdbcUtil = new JdbcFetchOpenMrs(jdbcConnectionUtil);
		int batchSize = Math.min(options.getBatchSize(), 170); // batch size > 200 will result in HTTP 400 Bad Request
		Map<String, List<String>> reverseMap = jdbcUtil.createFhirReverseMap(options.getResourceList(), dbConfig);
		// process each table-resource mappings
		Set<String> resourceTypes = new HashSet<>();
		List<PCollection<KV<String, Integer>>> allPatientIds = Lists.newArrayList();
		for (Map.Entry<String, List<String>> entry : reverseMap.entrySet()) {
			String tableName = entry.getKey();
			log.info(String.format("List of resources for table %s is %s", tableName, entry.getValue()));
			PCollection<String> uuids;
			if (options.getActivePeriod().isEmpty() || !tableDateColumn.containsKey(tableName)) {
				if (!options.getActivePeriod().isEmpty()) {
					log.warn(String.format("There is no date mapping for table %s; fetching all rows.", tableName));
				}
				uuids = jdbcUtil.fetchAllUuids(pipeline, tableName, options.getJdbcFetchSize());
			} else {
				uuids = jdbcUtil.fetchUuidsByDate(pipeline, tableName, tableDateColumn.get(tableName),
				    options.getActivePeriod());
			}
			for (String resourceType : entry.getValue()) {
				resourceTypes.add(resourceType);
				String baseBundleUrl = options.getFhirServerUrl() + "/" + resourceType;
				PCollection<SearchSegmentDescriptor> inputSegments = uuids.apply(
				    String.format("CreateSearchSegments_%s_table_%s", resourceType, tableName),
				    new JdbcFetchOpenMrs.CreateSearchSegments(resourceType, baseBundleUrl, batchSize));
				allPatientIds.add(fetchSegmentsAndReturnPatientIds(inputSegments, resourceType, options));
			}
		}
		if (!options.getActivePeriod().isEmpty()) {
			Set<String> patientAssociatedResources = fhirSearchUtil.findPatientAssociatedResources(resourceTypes);
			fetchPatientHistory(pipeline, allPatientIds, patientAssociatedResources, options);
		}
		PipelineResult result = pipeline.run();
		result.waitUntilFinish();
		EtlUtils.logMetrics(result.metrics());
	}
	
	private static void validateOptions(FhirEtlOptions options) throws SQLException, PropertyVetoException {
		if (!options.getActivePeriod().isEmpty()) {
			Set<String> resourceSet = Sets.newHashSet(options.getResourceList().split(","));
			if (resourceSet.contains("Patient")) {
				throw new IllegalArgumentException(
				        "When using --activePeriod feature, 'Patient' should not be in --resourceList got: "
				                + options.getResourceList());
			}
			if (!resourceSet.contains("Encounter")) {
				throw new IllegalArgumentException(
				        "When using --activePeriod feature, 'Encounter' should be in --resourceList got: "
				                + options.getResourceList());
			}
		}
<<<<<<< HEAD
		
		if (!options.getSourceJsonFilePattern().isEmpty()) {
			if (!options.getFhirServerUrl().isEmpty()) {
				throw new IllegalArgumentException("--sourceJsonFilePattern and --fhirServerUrl cannot be used together!");
			}
			if (options.isJdbcModeEnabled()) {
				throw new IllegalArgumentException("--sourceJsonFilePattern and --jdbcModeEnabled cannot be used together!");
			}
			if (!options.getActivePeriod().isEmpty()) {
				throw new IllegalArgumentException(
				        "Enabling --activePeriod is not supported when reading from file input (--sourceJsonFilePattern)!");
			}
		} else { // options.getSourceJsonFilePattern() is not set.
			if (options.getFhirServerUrl().isEmpty()) {
				throw new IllegalArgumentException("Either --fhirServerUrl or --sourceJsonFilePattern should be set!");
			}
		}
		
		if (!options.getSinkDbUrl().isEmpty()) {
			JdbcResourceWriter.createTables(options);
		}
=======
>>>>>>> d47d0159
	}
	
	/**
	 * Driver function for running JDBC direct fetch mode with a HAPI source server. The JDBC fetch mode
	 * uses Beam JdbcIO to fetch FHIR resources directly from the HAPI server's database and uses the
	 * ParquetUtil to write resources.
	 */
	//TODO: Implement active period feature for JDBC mode with a HAPI source server (Github issue #278).
	static void runHapiJdbcFetch(FhirEtlOptions options, DatabaseConfiguration dbConfig, FhirContext fhirContext)
	        throws PropertyVetoException {
		Pipeline pipeline = Pipeline.create(options);
		JdbcConnectionUtil jdbcConnectionUtil = new JdbcConnectionUtil(options.getJdbcDriverClass(),
		        dbConfig.makeJdbsUrlFromConfig(), dbConfig.getDbUser(), dbConfig.getDbPassword(),
		        options.getJdbcInitialPoolSize(), options.getJdbcMaxPoolSize());
		FhirSearchUtil fhirSearchUtil = createFhirSearchUtil(options, fhirContext);
		
		//Get the resource count for each resource type and distribute the query workload based on batch size.
		HashMap<String, Integer> resourceCount = (HashMap<String, Integer>) fhirSearchUtil
		        .searchResourceCounts(options.getResourceList());
		
		for (String resourceType : options.getResourceList().split(",")) {
			int numResources = resourceCount.get(resourceType);
			
			PCollection<QueryParameterDescriptor> queryParameters = pipeline
			        .apply("Generate query parameters for " + resourceType, Create.of(
			            new JdbcFetchHapi(jdbcConnectionUtil).generateQueryParameters(options, resourceType, numResources)));
			
			PCollection<HapiRowDescriptor> payload = queryParameters.apply("JdbcIO fetch for " + resourceType,
			    new JdbcFetchHapi.FetchRowsJdbcIo(
			            JdbcIO.DataSourceConfiguration.create(jdbcConnectionUtil.getDataSource())));
			
			payload.apply("Convert to parquet for " + resourceType,
			    ParDo.of(new ConvertResourceFn(options, "ConvertResourceFn")));
		}
		
		PipelineResult result = pipeline.run();
		result.waitUntilFinish();
		EtlUtils.logMetrics(result.metrics());
	}
	
	static void runJsonRead(FhirEtlOptions options, FhirContext fhirContext) {
		Preconditions.checkArgument(!options.getSourceJsonFilePattern().isEmpty());
		Preconditions.checkArgument(!options.isJdbcModeEnabled());
		Preconditions.checkArgument(options.getActivePeriod().isEmpty());
		
		Pipeline pipeline = Pipeline.create(options);
		PCollection<FileIO.ReadableFile> files = pipeline
		        .apply(FileIO.match().filepattern(options.getSourceJsonFilePattern())).apply(FileIO.readMatches());
		files.apply("Read JSON files", ParDo.of(new ReadJsonFilesFn(options)));
		
		PipelineResult result = pipeline.run();
		result.waitUntilFinish();
		EtlUtils.logMetrics(result.metrics());
	}
	
	public static void main(String[] args)
	        throws CannotProvideCoderException, PropertyVetoException, IOException, SQLException {
		// Todo: Autowire
		FhirContext fhirContext = FhirContext.forR4();
		
		ParquetUtil.initializeAvroConverters();
		
		FhirEtlOptions options = PipelineOptionsFactory.fromArgs(args).withValidation().as(FhirEtlOptions.class);
		log.info("Flags: " + options);
		validateOptions(options);
		
		if (!options.getSinkDbUrl().isEmpty()) {
			JdbcResourceWriter.createTables(options);
		}
		
		if (options.isJdbcModeEnabled()) {
			if (options.isJdbcModeHapi()) {
				DatabaseConfiguration dbConfig = DatabaseConfiguration
				        .createConfigFromFile(options.getFhirDatabaseConfigPath());
				runHapiJdbcFetch(options, dbConfig, fhirContext);
			} else {
				DatabaseConfiguration dbConfig = DatabaseConfiguration
				        .createConfigFromFile(options.getFhirDebeziumConfigPath());
				runFhirJdbcFetch(options, dbConfig, fhirContext);
			}
			
		} else if (!options.getSourceJsonFilePattern().isEmpty()) {
			runJsonRead(options, fhirContext);
		} else {
			runFhirFetch(options, fhirContext);
		}
		log.info("DONE!");
	}
}<|MERGE_RESOLUTION|>--- conflicted
+++ resolved
@@ -203,8 +203,7 @@
 				                + options.getResourceList());
 			}
 		}
-<<<<<<< HEAD
-		
+
 		if (!options.getSourceJsonFilePattern().isEmpty()) {
 			if (!options.getFhirServerUrl().isEmpty()) {
 				throw new IllegalArgumentException("--sourceJsonFilePattern and --fhirServerUrl cannot be used together!");
@@ -225,8 +224,6 @@
 		if (!options.getSinkDbUrl().isEmpty()) {
 			JdbcResourceWriter.createTables(options);
 		}
-=======
->>>>>>> d47d0159
 	}
 	
 	/**
