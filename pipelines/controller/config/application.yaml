#
# Copyright 2020-2022 Google LLC
#
# Licensed under the Apache License, Version 2.0 (the "License");
# you may not use this file except in compliance with the License.
# You may obtain a copy of the License at
#
#      http://www.apache.org/licenses/LICENSE-2.0
#
# Unless required by applicable law or agreed to in writing, software
# distributed under the License is distributed on an "AS IS" BASIS,
# WITHOUT WARRANTIES OR CONDITIONS OF ANY KIND, either express or implied.
# See the License for the specific language governing permissions and
# limitations under the License.
#

fhirdata:
  # The base URL of the source FHIR server. If `dbConfig` is not set, resources
  # are fetched from this URL through the FHIR Search API.
  # Equivalent to the pipeline `fhirServerUrl` parameter.
  fhirServerUrl: "http://172.17.0.1:8091/fhir"
  #fhirServerUrl: "http://localhost:8099/openmrs/ws/fhir2/R4"
  #fhirServerUrl: "http://localhost:9002/fhir"

  # The following user-name/password should be set if the FHIR server supports
  # Basic Auth.
  #fhirServerUserName: "admin"
  #fhirServerPassword: "Admin123"
  # The following client credentials should be set if the FHIR server accepts
  # OAuth access tokens. Note the client credentials, e.g., the secret, are
  # sensitive, and it is probably a better practice to set these through
  # command-line arguments.
  #fhirServerOAuthTokenEndpoint: "http://localhost:9080/auth/realms/test/protocol/openid-connect/token"
  #fhirServerOAuthClientId: "THE_CLIENT_ID"
  #fhirServerOAuthClientSecret: "THE_CLIENT_SECRET"

  # The path to the file containing JDBC settings for connecting to a HAPI FHIR
  # server database. If this is set, resources are fetched directly from the
  # database and `fhirServerUrl` is ignored.
  # Equivalent to pipeline `fhirDatabaseConfigPath` parameter.
  # dbConfig: "config/hapi-postgres-config.json"

  # The path to output Parquet files to. The last portion of the
  # path is used as a prefix for naming the directory that contains
  # per-resource directories and a timestamp will be added;
  # for example, "config/controller_DWH_ORIG" will create something like
  # ./config/controller_DWH_ORIG_TIMESTAMP_2023-01-27T23-55-39.295824Z
  # Similar to the pipeline `outputParquetPath` parameter.
  #
  # For GCS buckets, dwhRootPrefix must be of the format
  # "gs://<bucket>/<baseDirPath>/<prefix>". <baseDirPath> is optional
  # for GCS buckets and may contain 0 or more directory names.
  #
  # For *nix file systems, dwhRootPrefix must be of the format
  # "/<baseDirPath>/<prefix>" and can be absolute or relative. <baseDirPath>
  # is required for *nix, and must contain 1 or more directory names.
  # Sample 1 : "/fhir-test-analytics/dwh/controller_DWH_ORIG"
  # Sample 2 : "dwh/controller_DWH_ORIG"
  #
  # For Windows file systems, dwhRootPrefix must be of the format '<baseDirPath>\<prefix>' and can
  # be absolute or relative. In case of absolute the <baseDirPath> is non-mandatory and in case of
  # relative it should contain mandatory <baseDirPath> with 1 or more directory names. Use
  # single-quotes or no-quotes for the value so that backslash character is treated as a regular
  # character and not as an escaped character
  # Sample 1 : 'C:\controller_DWH_ORIG'
  # Sample 1 : 'C:\fhir-test-analytics\dwh\controller_DWH_ORIG'
  # Sample 2 : dwh\controller_DWH_ORIG
  #
  # Note for developers: You can make a symlink of `[repo_root]/docker/dwh` here
  # such that the Thrift Server of `compose-controller-spark-sql-single.yaml`
  # config can easily be used in dev env. too. You may need to set the ACL of
  # that directory too, such that files created by the pipelines are readable by
  # the Thrift Server, e.g., `setfacl -d -m o::rx dwh/`.
  dwhRootPrefix: "dwh/controller_DEV_DWH"

  # The schedule for automatic incremental pipeline runs.
  # Uses the Spring CronExpression format, i.e.,
  # "second minute hour day-of-the-month month day-of-the-week", so:
  # "0 0 * * * *" means top of every hour;
  # "*/40 * * * * *" means every 40 seconds;
  # Scheduling very frequent runs is resource intensive.
  incrementalSchedule: "0 0 * * * *"

  # The schedule for automatic DWH snapshot purging. There is no benefit
  # to scheduling the purge job more frequently than incremental runs.
  # Uses the Spring CronExpression format.
  purgeSchedule: "0 30 * * * *"

  # The number of DWH snapshots to retain when the purge job runs.
  # This must be > 0 or the purge job will not run. If a pipeline run fails
  # for any reason, any partial output must be manually removed.
  numOfDwhSnapshotsToRetain: 2

  # The comma-separated list of FHIR resources to fetch/monitor.
  # Equivalent to pipeline `resourceList` parameter.
  # Note there is no Questionnaire in our test FHIR server, but it is okay; see
  # https://github.com/google/fhir-data-pipes/issues/785.
  resourceList: "Patient,Encounter,Observation,Questionnaire,Condition,Practitioner,Location,Organization"

  # The maximum number of Flink workers to use. Each worker may have 
  # `numThreads` parallel threads.
  maxWorkers: 1

  # If a positive number, the number of threads to use per worker.
  # Otherwise, the number of threads is equal to the number of cores.
  numThreads: -1

  # In case of Flink local execution mode (which is the default currently), generate Flink
  # configuration file `flink-conf.yaml` automatically based on the parallelism set via the
  # parameter `numThreads` and the `cores` available in the machine. The generated file will have
  # the parameters set with optimised values necessary to run the pipelines without fail. Disable
  # this parameter to manually pass the configuration file by pointing the environment variable
  # FLINK_CONF_DIR to the directory where the flink-conf.yaml is placed.
  #
  # Note for Flink non-local execution mode, this parameter has to be disabled and the configuration
  # file has to be passed manually which has more fine-grained control parameters
  autoGenerateFlinkConfiguration: true

  # Whether resource tables should be automatically created on a
  # Hive/Spark server. Primarily meant for single-machine deployment.
  createHiveResourceTables: false

  # Path to a file with the settings used to create tables.
  # Required if createHiveResourceTables is `true`.
  thriftserverHiveConfig: "config/thriftserver-hive-config.json"

  # Path to a directory containing view definitions for each resource type.
  # If not set or set to empty string, automatic view creation is disabled.
  # Otherwise, for each resource type, its view definition SQL queries are read
  # and applied from corresponding files, i.e., any file that starts with the
  # resource name and ends in `.sql`, e.g., `DiagnosticReport_flat.sql`.
  # Only applies when createHiveResourceTables is `true`.
  #
  # Note for developers: If you symlink `[repo_root]/docker/config/views` here
  # you can use those predefined views in your dev. env. too.
  hiveResourceViewsDir: "config/views"

<<<<<<< HEAD
  # List of paths containing the structure definition file for any custom profiles that needs to be
  # supported. Currently only one profile is supported for any given resource type.
  profileDefinitionsDir: "config/profile-definitions"
=======
  # This is the size of the Parquet Row Group (a logical horizontal partitioning into rows) that
  # will be used for creating row groups in parquet file by pipelines. A large value means more data
  # for one column can be fit into one big column chunk which will speed up the reading of column
  # data. On the downside, more in-memory will be needed to hold the data before writing to files.
  rowGroupSizeForParquetFiles: 33554432   # 32mb
>>>>>>> 8854f239

  # The location from which ViewDefinition resources are read and applied to the
  # corresponding input FHIR resources. Any file in this directory that ends
  # `.json` is assumed to be a single ViewDefinition. To output these views to a
  # relational database, the next sinkDbConfigPath should also be set.
  viewDefinitionsDir: "config/views"

  # The configuration file for the sink database. If `viewDefinitionsDir` is set
  # then the generated views are materialized and written to this DB. If not,
  # then the raw FHIR JSON resources are written to this DB. Note enabling this
  # feature can have a noticeable impact on pipelines performance. The default
  # empty string disables this feature.
  sinkDbConfigPath: "config/hapi-postgres-config_local_views.json"

# Enable spring boot actuator end points, use "*" to expose all endpoints, or a comma-separated
# list to expose selected ones
management:
  endpoints:
    web:
      exposure:
        include: health,info,metrics,prometheus,pipeline-metrics<|MERGE_RESOLUTION|>--- conflicted
+++ resolved
@@ -135,17 +135,15 @@
   # you can use those predefined views in your dev. env. too.
   hiveResourceViewsDir: "config/views"
 
-<<<<<<< HEAD
   # List of paths containing the structure definition file for any custom profiles that needs to be
   # supported. Currently only one profile is supported for any given resource type.
   profileDefinitionsDir: "config/profile-definitions"
-=======
+
   # This is the size of the Parquet Row Group (a logical horizontal partitioning into rows) that
   # will be used for creating row groups in parquet file by pipelines. A large value means more data
   # for one column can be fit into one big column chunk which will speed up the reading of column
   # data. On the downside, more in-memory will be needed to hold the data before writing to files.
   rowGroupSizeForParquetFiles: 33554432   # 32mb
->>>>>>> 8854f239
 
   # The location from which ViewDefinition resources are read and applied to the
   # corresponding input FHIR resources. Any file in this directory that ends
