/*
 * Copyright 2020-2025 Google LLC
 *
 * Licensed under the Apache License, Version 2.0 (the "License");
 * you may not use this file except in compliance with the License.
 * You may obtain a copy of the License at
 *
 *      http://www.apache.org/licenses/LICENSE-2.0
 *
 * Unless required by applicable law or agreed to in writing, software
 * distributed under the License is distributed on an "AS IS" BASIS,
 * WITHOUT WARRANTIES OR CONDITIONS OF ANY KIND, either express or implied.
 * See the License for the specific language governing permissions and
 * limitations under the License.
 */
package com.google.fhir.analytics;

import ca.uhn.fhir.parser.DataFormatException;
import com.fasterxml.jackson.annotation.JsonProperty;
import com.google.common.base.Strings;
import com.google.fhir.analytics.PipelineManager.DwhRunDetails;
import com.google.fhir.analytics.PipelineManager.RunMode;
import com.google.fhir.analytics.metrics.CumulativeMetrics;
import com.google.fhir.analytics.metrics.ProgressStats;
import com.google.fhir.analytics.metrics.Stats;
import com.google.fhir.analytics.view.ViewApplicationException;
import com.google.fhir.analytics.view.ViewApplicator;
import com.google.fhir.analytics.view.ViewApplicator.RowList;
import com.google.fhir.analytics.view.ViewDefinition;
import com.google.fhir.analytics.view.ViewDefinitionException;
import java.io.IOException;
import java.io.InputStream;
import java.nio.channels.Channels;
import java.nio.channels.ReadableByteChannel;
import java.time.LocalDateTime;
import java.util.Arrays;
import java.util.List;
import java.util.Map;
import java.util.stream.Collectors;
import java.util.stream.Stream;
import lombok.Data;
import org.apache.beam.sdk.io.FileSystems;
import org.apache.beam.sdk.io.fs.ResourceId;
import org.hl7.fhir.instance.model.api.IBaseResource;
import org.slf4j.Logger;
import org.slf4j.LoggerFactory;
import org.springframework.beans.factory.annotation.Autowired;
import org.springframework.core.io.InputStreamResource;
import org.springframework.http.HttpHeaders;
import org.springframework.http.HttpStatus;
import org.springframework.http.MediaType;
import org.springframework.http.ResponseEntity;
import org.springframework.util.MultiValueMap;
import org.springframework.web.bind.annotation.DeleteMapping;
import org.springframework.web.bind.annotation.GetMapping;
import org.springframework.web.bind.annotation.PathVariable;
import org.springframework.web.bind.annotation.PostMapping;
import org.springframework.web.bind.annotation.RequestParam;
import org.springframework.web.bind.annotation.ResponseStatus;
import org.springframework.web.bind.annotation.RestController;

@RestController
public class ApiController {

  private static final Logger logger = LoggerFactory.getLogger(ApiController.class.getName());

  private static final String SUCCESS = "SUCCESS";

  @Autowired private PipelineManager pipelineManager;

  @Autowired private DataProperties dataProperties;

  @Autowired private DwhFilesManager dwhFilesManager;

  @PostMapping("/run")
  public ResponseEntity<String> runBatch(
      @RequestParam(name = "runMode", required = true) String runMode) {
    if (pipelineManager.isRunning()) {
      return new ResponseEntity<>("Another pipeline is running.", HttpStatus.INTERNAL_SERVER_ERROR);
    }
    logger.info("Received request to start the pipeline ...");
    try {
      if (RunMode.FULL.name().equals(runMode)) {
        pipelineManager.runBatchPipeline(false);
      } else if (RunMode.INCREMENTAL.name().equals(runMode)) {
        pipelineManager.runIncrementalPipeline();
      } else if (RunMode.VIEWS.name().equals(runMode)) {
        pipelineManager.runBatchPipeline(true);
      } else {
        throw new IllegalArgumentException(
            String.format(
                "The runType argument should be one of %s %s %s got %s",
                RunMode.FULL.name(), RunMode.INCREMENTAL.name(), RunMode.VIEWS.name(), runMode));
      }
    } catch (Exception e) {
      logger.error("Error in starting the pipeline", e);
      return new ResponseEntity<>(
          "An unknown error has occurred.", HttpStatus.INTERNAL_SERVER_ERROR);
    }
    return new ResponseEntity<>(SUCCESS, HttpStatus.OK);
  }

  @GetMapping("/status")
  public ProgressStats getStatus() {
    ProgressStats progressStats = new ProgressStats();
    if (pipelineManager.isRunning()) {
      progressStats.setPipelineStatus("RUNNING");
      progressStats.setStats(getStats());
    } else {
      progressStats.setPipelineStatus("IDLE");
    }
    return progressStats;
  }

  @PostMapping("/tables")
  public String createResourceTables() {
    if (pipelineManager.isRunning()) {
      throw new IllegalStateException("Cannot create tables because another pipeline is running!");
    }
    logger.info("Received request to create request tables ...");
    pipelineManager.createResourceTables();
    return SUCCESS;
  }

  private Stats getStats() {
    CumulativeMetrics cumulativeMetrics = pipelineManager.getCumulativeMetrics();
    return Stats.createStats(cumulativeMetrics);
  }

  /** If available, fetches the error log file for the latest pipeline run. */
  @GetMapping(
      value = "/download-error-log",
      produces = {MediaType.TEXT_PLAIN_VALUE})
  public ResponseEntity<InputStreamResource> downloadErrorLog() throws IOException {
    DwhRunDetails lastRunDetails = pipelineManager.getLastRunDetails();
    if (lastRunDetails == null) {
      throw new IllegalStateException("No pipelines have been run yet");
    }
    if (Strings.isNullOrEmpty(lastRunDetails.getErrorLogPath())) {
      throw new IllegalStateException("No error file exists for the last pipeline run");
    }

    ResourceId errorResource =
        FileSystems.matchNewResource(lastRunDetails.getErrorLogPath(), false);
    ReadableByteChannel channel = FileSystems.open(errorResource);
    InputStream stream = Channels.newInputStream(channel);
    InputStreamResource inputStreamResource = new InputStreamResource(stream);
    MultiValueMap<String, String> headers = new HttpHeaders();
    headers.put("Content-type", Arrays.asList(MediaType.TEXT_PLAIN_VALUE));
    return new ResponseEntity<>(inputStreamResource, headers, HttpStatus.OK);
  }

  @PostMapping("/test-view")
  public ResponseEntity<String> testView(
      @RequestParam(name = "resource", required = true) String resourceContent,
      @RequestParam(name = "viewDef", required = true) String viewDef) {
    logger.debug("viewDef: {}", viewDef);
    logger.debug("resourceContent: {}", resourceContent);
    String response = "";
    HttpStatus status = HttpStatus.OK;
    try {
      ViewDefinition view = ViewDefinition.createFromString(Strings.nullToEmpty(viewDef));
      ViewApplicator viewApplicator = new ViewApplicator(view);
      IBaseResource resource =
          pipelineManager
              .getFhirContext()
              .newJsonParser()
              .parseResource(Strings.nullToEmpty(resourceContent));
      RowList rows = viewApplicator.apply(resource);
      response = rows.toHtml();
    } catch (ViewDefinitionException e) {
      response = "View definition error: " + e.getMessage();
      status = HttpStatus.INTERNAL_SERVER_ERROR;
    } catch (ViewApplicationException e) {
      response = "Error in applying view on the resource: " + e.getMessage();
      status = HttpStatus.INTERNAL_SERVER_ERROR;
    } catch (DataFormatException e) {
      response = "Error in parsing the FHIR resource: " + e.getMessage();
      status = HttpStatus.INTERNAL_SERVER_ERROR;
    }
    return new ResponseEntity<>(response, status);
  }

  @GetMapping("/next")
  public ScheduleDto getNextScheduled() {
    ScheduleDto schedule = new ScheduleDto();
    LocalDateTime nextRun = pipelineManager.getNextIncrementalTime();
    if (nextRun == null) {
      schedule.setNextRun("NOT SCHEDULED");
    } else {
      schedule.setNextRun(nextRun.toString());
    }
    return schedule;
  }

  @GetMapping("/dwh")
  public DwhDto getDwh() {
    DwhDto dwhDto = new DwhDto();
    String dwh = pipelineManager.getCurrentDwhRoot();
    dwhDto.setDwhPrefix(dataProperties.getDwhRootPrefix());
    dwhDto.setDwhPath(dwh == null || dwh.isEmpty() ? "" : dwh);
    dwhDto.setDwhSnapshots(dwhFilesManager.listDwhSnapshots());
    return dwhDto;
  }

  @DeleteMapping("/dwh")
  @ResponseStatus(HttpStatus.NO_CONTENT)
<<<<<<< HEAD
  public void deleteSnapshot(@RequestParam String snapshotId) {
=======
  public void deleteSnapshot(@RequestParam String snapshotId) throws IOException {
>>>>>>> 046683fc
    dwhFilesManager.deleteDwhSnapshotFiles(snapshotId);
  }

  @GetMapping("/config")
  public Map<String, String> getConfigs() {
    return getConfigMap(null);
  }

  @GetMapping("/config/{name}")
  public Map<String, String> getConfigs(@PathVariable String name) {
    return getConfigMap(name);
  }

  private Map<String, String> getConfigMap(String configName) {
    List<DataProperties.ConfigFields> configParams = dataProperties.getConfigParams();

    Map<String, String> configMap;
    Stream<DataProperties.ConfigFields> fieldsStream = configParams.stream();

    if (configName != null && !configName.isEmpty()) {
      fieldsStream = fieldsStream.filter(configField -> configField.name.equals(configName));
    }

    configMap =
        fieldsStream.collect(
            Collectors.toMap(
                configField -> configField.name,
                configField -> configField.value != null ? configField.value : ""));
    return configMap;
  }

  @Data
  public class ScheduleDto {
    @JsonProperty("next_run")
    private String nextRun;
  }

  @Data
  public class DwhDto {
    @JsonProperty("dwh_prefix")
    private String dwhPrefix;

    @JsonProperty("dwh_path_latest")
    private String dwhPath;

    @JsonProperty("dwh_snapshot_ids")
    private List<String> dwhSnapshots;
  }
}<|MERGE_RESOLUTION|>--- conflicted
+++ resolved
@@ -205,11 +205,7 @@
 
   @DeleteMapping("/dwh")
   @ResponseStatus(HttpStatus.NO_CONTENT)
-<<<<<<< HEAD
-  public void deleteSnapshot(@RequestParam String snapshotId) {
-=======
   public void deleteSnapshot(@RequestParam String snapshotId) throws IOException {
->>>>>>> 046683fc
     dwhFilesManager.deleteDwhSnapshotFiles(snapshotId);
   }
 
