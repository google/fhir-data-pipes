/*
 * Copyright 2020-2024 Google LLC
 *
 * Licensed under the Apache License, Version 2.0 (the "License");
 * you may not use this file except in compliance with the License.
 * You may obtain a copy of the License at
 *
 *      http://www.apache.org/licenses/LICENSE-2.0
 *
 * Unless required by applicable law or agreed to in writing, software
 * distributed under the License is distributed on an "AS IS" BASIS,
 * WITHOUT WARRANTIES OR CONDITIONS OF ANY KIND, either express or implied.
 * See the License for the specific language governing permissions and
 * limitations under the License.
 */
package com.google.fhir.analytics;

import com.google.common.base.Preconditions;
import com.google.common.base.Strings;
import java.lang.reflect.InvocationTargetException;
import java.lang.reflect.Method;
import java.time.Instant;
import java.util.ArrayList;
import java.util.Comparator;
import java.util.List;
import java.util.Set;
import javax.annotation.PostConstruct;
import lombok.Getter;
import lombok.Setter;
import org.apache.beam.runners.flink.FlinkPipelineOptions;
import org.apache.beam.runners.flink.FlinkRunner;
import org.apache.beam.sdk.options.Default;
import org.apache.beam.sdk.options.Description;
import org.apache.beam.sdk.options.PipelineOptionsFactory;
import org.slf4j.Logger;
import org.slf4j.LoggerFactory;
import org.springframework.boot.context.properties.ConfigurationProperties;
import org.springframework.core.annotation.AnnotationUtils;
import org.springframework.scheduling.support.CronExpression;
import org.springframework.stereotype.Component;

/**
 * This class contains all configuration parameters of the controller app. Pipeline option instances
 * are created from these parameters. As all Spring configurations, these can be configured through
 * a config file, command line arguments, Java properties, or environment variables.
 */
@ConfigurationProperties("fhirdata")
@Getter
@Setter
@Component
public class DataProperties {

  private static final Logger logger = LoggerFactory.getLogger(DataProperties.class.getName());

  static final String TIMESTAMP_PREFIX = "_TIMESTAMP_";

  private static final String GET_PREFIX = "get";

  private static final Set<String> EXCLUDED_ARGS =
      Set.of("jobName", "optionsId", "stableUniqueNames", "userAgent");

  // TODO check if there is a better way to avoid this list; currently this is the list of all
  //   default annotations we use on pipeline options.
  private static final Class[] DEFAULT_ANNOTATIONS = {
    Default.String.class, Default.Integer.class, Default.Boolean.class, Default.Long.class
  };

  private String fhirServerUrl;

  private String dbConfig;

  private String dwhRootPrefix;

  private String incrementalSchedule;

  private String purgeSchedule;

  private int numOfDwhSnapshotsToRetain;

  private String resourceList;

  private int numThreads;

  private String thriftserverHiveConfig;

  private boolean createHiveResourceTables;

  private String hiveResourceViewsDir;

  private String viewDefinitionsDir;

  private String sinkDbConfigPath;

  private String fhirServerPassword;

  private String fhirServerUserName;

  private boolean autoGenerateFlinkConfiguration;

  private String fhirServerOAuthTokenEndpoint;

  private String fhirServerOAuthClientId;

  private String fhirServerOAuthClientSecret;

  private String fhirSinkPath;

  public String sinkUserName;

  public String sinkPassword;

  private int rowGroupSizeForParquetFiles;

  @PostConstruct
  void validateProperties() {
    CronExpression.parse(incrementalSchedule);

    Preconditions.checkArgument(
        !Strings.isNullOrEmpty(fhirServerUrl) || !Strings.isNullOrEmpty(dbConfig),
        "At least one of fhirServerUrl or dbConfig should be set!");

    if (!Strings.isNullOrEmpty(dbConfig)) {
      if (!Strings.isNullOrEmpty(fhirServerUrl)) {
        logger.warn("Both fhirServerUrl and dbConfig are set; ignoring fhirServerUrl!");
      }
      logger.info("Using JDBC mode since dbConfig is set.");
    } else {
      // This should always be true because of the first Precondition.
      Preconditions.checkArgument(!Strings.isNullOrEmpty(fhirServerUrl));
      logger.info("Using FHIR-search mode since dbConfig is not set.");
    }
    Preconditions.checkState(!createHiveResourceTables || !thriftserverHiveConfig.isEmpty());
  }

  private PipelineConfig.PipelineConfigBuilder addFlinkOptions(FhirEtlOptions options) {
    PipelineConfig.PipelineConfigBuilder pipelineConfigBuilder = PipelineConfig.builder();
    options.setRunner(FlinkRunner.class);
    FlinkPipelineOptions flinkOptions = options.as(FlinkPipelineOptions.class);
    if (numThreads > 0) {
      flinkOptions.setParallelism(numThreads);
    }

    pipelineConfigBuilder.fhirEtlOptions(options);
    return pipelineConfigBuilder;
  }

  PipelineConfig createRecreateViewsOptions(String dwhRoot) {
    Preconditions.checkState(!Strings.isNullOrEmpty(viewDefinitionsDir));
    Preconditions.checkState(!Strings.isNullOrEmpty(sinkDbConfigPath));
    Preconditions.checkState(!Strings.isNullOrEmpty(dwhRoot));
    FhirEtlOptions options = PipelineOptionsFactory.as(FhirEtlOptions.class);
    logger.info(
        "Creating options for recreating views in {} into DB config {} from DWH {} ",
        viewDefinitionsDir,
        sinkDbConfigPath,
        dwhRoot);
    options.setParquetInputDwhRoot(dwhRoot);
    options.setViewDefinitionsDir(viewDefinitionsDir);
    options.setSinkDbConfigPath(sinkDbConfigPath);
    options.setRecreateSinkTables(true);
    return addFlinkOptions(options).build();
  }

  PipelineConfig createBatchOptions() {
    FhirEtlOptions options = PipelineOptionsFactory.as(FhirEtlOptions.class);
    logger.info("Converting options for fhirServerUrl {} and dbConfig {}", fhirServerUrl, dbConfig);
    if (!Strings.isNullOrEmpty(dbConfig)) {
      // TODO add OpenMRS support too; it should be easy but we want to make it explicit, such that
      //  if accidentally both `dbConfig` and `fhirServerUrl` are set, OpenMRS is not assumed.
      options.setJdbcModeHapi(true);
      options.setFhirDatabaseConfigPath(dbConfig);
    } else {
      options.setFhirServerUrl(Strings.nullToEmpty(fhirServerUrl));
      options.setFhirServerPassword(Strings.nullToEmpty(fhirServerPassword));
      options.setFhirServerUserName(Strings.nullToEmpty(fhirServerUserName));
      options.setFhirServerOAuthTokenEndpoint(Strings.nullToEmpty(fhirServerOAuthTokenEndpoint));
      options.setFhirServerOAuthClientId(Strings.nullToEmpty(fhirServerOAuthClientId));
      options.setFhirServerOAuthClientSecret(Strings.nullToEmpty(fhirServerOAuthClientSecret));
    }
    if (resourceList != null) {
      options.setResourceList(resourceList);
    }
    options.setViewDefinitionsDir(Strings.nullToEmpty(viewDefinitionsDir));
    options.setSinkDbConfigPath(Strings.nullToEmpty(sinkDbConfigPath));
    if (rowGroupSizeForParquetFiles > 0) {
      options.setRowGroupSizeForParquetFiles(rowGroupSizeForParquetFiles);
    }

    if (!Strings.isNullOrEmpty(fhirSinkPath)) {
      options.setFhirSinkPath(fhirSinkPath);
      options.setSinkUserName(sinkUserName);
      options.setSinkPassword(sinkPassword);
    }

    // Using underscore for suffix as hyphens are discouraged in hive table names.
    String timestampSuffix =
        Instant.now().toString().replace(":", "-").replace("-", "_").replace(".", "_");
    options.setOutputParquetPath(dwhRootPrefix + TIMESTAMP_PREFIX + timestampSuffix);

    PipelineConfig.PipelineConfigBuilder pipelineConfigBuilder = addFlinkOptions(options);

    // Get hold of thrift server parquet directory from dwhRootPrefix config.
    String thriftServerParquetPathPrefix =
        dwhRootPrefix.substring(dwhRootPrefix.lastIndexOf("/") + 1, dwhRootPrefix.length());
    pipelineConfigBuilder.thriftServerParquetPath(
        thriftServerParquetPathPrefix + TIMESTAMP_PREFIX + timestampSuffix);
    pipelineConfigBuilder.timestampSuffix(timestampSuffix);

    return pipelineConfigBuilder.build();
  }

  List<ConfigFields> getConfigParams() {
    // TODO automate generation of this list.
    return List.of(
        new ConfigFields("fhirdata.fhirServerUrl", fhirServerUrl, "", ""),
        new ConfigFields("fhirdata.dwhRootPrefix", dwhRootPrefix, "", ""),
        new ConfigFields("fhirdata.incrementalSchedule", incrementalSchedule, "", ""),
        new ConfigFields("fhirdata.purgeSchedule", purgeSchedule, "", ""),
        new ConfigFields(
            "fhirdata.numOfDwhSnapshotsToRetain",
            String.valueOf(numOfDwhSnapshotsToRetain),
            "",
            ""),
        new ConfigFields("fhirdata.resourceList", resourceList, "", ""),
        new ConfigFields("fhirdata.numThreads", String.valueOf(numThreads), "", ""),
        new ConfigFields("fhirdata.dbConfig", dbConfig, "", ""),
        new ConfigFields("fhirdata.viewDefinitionsDir", viewDefinitionsDir, "", ""),
        new ConfigFields("fhirdata.sinkDbConfigPath", sinkDbConfigPath, "", ""),
<<<<<<< HEAD
        new ConfigFields("fhirdata.fhirSinkPath", fhirSinkPath, "", ""),
        new ConfigFields("fhirdata.sinkUserName", sinkUserName, "", ""),
        new ConfigFields("fhirdata.sinkPassword", sinkPassword, "", ""));
=======
        new ConfigFields(
            "fhirdata.rowGroupSizeForParquetFiles",
            String.valueOf(rowGroupSizeForParquetFiles),
            "",
            ""));
>>>>>>> 27d691e9
  }

  ConfigFields getConfigFields(FhirEtlOptions options, Method getMethod) {
    String mName = getMethod.getName();
    Preconditions.checkArgument(mName.startsWith(GET_PREFIX));
    String paramName =
        Character.toLowerCase(mName.charAt(GET_PREFIX.length()))
            + mName.substring(GET_PREFIX.length() + 1);
    try {
      Object val = getMethod.invoke(options);
      String paramValue = (val == null ? "null" : val.toString());
      Description desc = AnnotationUtils.findAnnotation(getMethod, Description.class);
      String paramDesc = (desc == null ? "null" : desc.value());
      String defaultVal = "null";
      for (Class c : DEFAULT_ANNOTATIONS) {
        Object def = AnnotationUtils.findAnnotation(getMethod, c);
        if (def != null) {
          defaultVal = c.getMethod("value").invoke(def).toString();
        }
      }
      return new ConfigFields(paramName, paramValue, paramDesc, defaultVal);
    } catch (IllegalAccessException | InvocationTargetException | NoSuchMethodException e) {
      logger.error("Exception during calling method {}", mName, e);
    }
    return new ConfigFields("", "", "", "");
  }

  void sortConfigList(List<ConfigFields> configFields) {
    configFields.sort(Comparator.comparing(c -> c.name));
  }

  List<ConfigFields> getConfigFieldsList(FhirEtlOptions options) {
    List<ConfigFields> pipelineConfigs = new ArrayList<>();
    for (Method method : options.getClass().getDeclaredMethods()) {
      if (!method.getName().startsWith(GET_PREFIX)) {
        continue;
      }
      DataProperties.ConfigFields config = getConfigFields(options, method);
      if (!EXCLUDED_ARGS.contains(config.getName())) {
        pipelineConfigs.add(config);
      }
    }
    sortConfigList(pipelineConfigs);
    return pipelineConfigs;
  }

  @Getter
  static class ConfigFields {
    ConfigFields(String n, String v, String d, String def) {
      name = n;
      value = v;
      description = d;
      this.def = def;
    }

    // We need to make these public as they need to be accessed when creating the UI model.
    public final String name;
    public final String value;
    public final String description;
    public final String def;
  }
}<|MERGE_RESOLUTION|>--- conflicted
+++ resolved
@@ -226,17 +226,15 @@
         new ConfigFields("fhirdata.dbConfig", dbConfig, "", ""),
         new ConfigFields("fhirdata.viewDefinitionsDir", viewDefinitionsDir, "", ""),
         new ConfigFields("fhirdata.sinkDbConfigPath", sinkDbConfigPath, "", ""),
-<<<<<<< HEAD
         new ConfigFields("fhirdata.fhirSinkPath", fhirSinkPath, "", ""),
         new ConfigFields("fhirdata.sinkUserName", sinkUserName, "", ""),
         new ConfigFields("fhirdata.sinkPassword", sinkPassword, "", ""));
-=======
         new ConfigFields(
             "fhirdata.rowGroupSizeForParquetFiles",
             String.valueOf(rowGroupSizeForParquetFiles),
             "",
             ""));
->>>>>>> 27d691e9
+
   }
 
   ConfigFields getConfigFields(FhirEtlOptions options, Method getMethod) {
