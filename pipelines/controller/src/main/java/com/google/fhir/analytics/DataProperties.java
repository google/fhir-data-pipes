/*
 * Copyright 2020-2024 Google LLC
 *
 * Licensed under the Apache License, Version 2.0 (the "License");
 * you may not use this file except in compliance with the License.
 * You may obtain a copy of the License at
 *
 *      http://www.apache.org/licenses/LICENSE-2.0
 *
 * Unless required by applicable law or agreed to in writing, software
 * distributed under the License is distributed on an "AS IS" BASIS,
 * WITHOUT WARRANTIES OR CONDITIONS OF ANY KIND, either express or implied.
 * See the License for the specific language governing permissions and
 * limitations under the License.
 */
package com.google.fhir.analytics;

import ca.uhn.fhir.context.FhirVersionEnum;
import com.google.common.base.Preconditions;
import com.google.common.base.Strings;
import java.lang.reflect.InvocationTargetException;
import java.lang.reflect.Method;
import java.time.Instant;
import java.util.ArrayList;
import java.util.Comparator;
import java.util.List;
import java.util.Set;
import javax.annotation.PostConstruct;
import lombok.Getter;
import lombok.Setter;
import org.apache.beam.runners.flink.FlinkPipelineOptions;
import org.apache.beam.runners.flink.FlinkRunner;
import org.apache.beam.sdk.options.Default;
import org.apache.beam.sdk.options.Description;
import org.apache.beam.sdk.options.PipelineOptionsFactory;
import org.slf4j.Logger;
import org.slf4j.LoggerFactory;
import org.springframework.boot.context.properties.ConfigurationProperties;
import org.springframework.core.annotation.AnnotationUtils;
import org.springframework.scheduling.support.CronExpression;
import org.springframework.stereotype.Component;

/**
 * This class contains all configuration parameters of the controller app. Pipeline option instances
 * are created from these parameters. As all Spring configurations, these can be configured through
 * a config file, command line arguments, Java properties, or environment variables.
 */
@ConfigurationProperties("fhirdata")
@Getter
@Setter
@Component
public class DataProperties {

  private static final Logger logger = LoggerFactory.getLogger(DataProperties.class.getName());

  static final String TIMESTAMP_PREFIX = "_TIMESTAMP_";

  private static final String GET_PREFIX = "get";

  private static final Set<String> EXCLUDED_ARGS =
      Set.of("jobName", "optionsId", "stableUniqueNames", "userAgent");

  // TODO check if there is a better way to avoid this list; currently this is the list of all
  //   default annotations we use on pipeline options.
  private static final Class[] DEFAULT_ANNOTATIONS = {
    Default.String.class, Default.Integer.class, Default.Boolean.class, Default.Long.class
  };

  private String fhirServerUrl;

  private String dbConfig;

  private String dwhRootPrefix;

  private String incrementalSchedule;

  private String purgeSchedule;

  private int numOfDwhSnapshotsToRetain;

  private String resourceList;

  private int numThreads;

  private String thriftserverHiveConfig;

  private boolean createHiveResourceTables;

  private String hiveResourceViewsDir;

  private String viewDefinitionsDir;

  private String sinkDbConfigPath;

  private String fhirServerPassword;

  private String fhirServerUserName;

  private boolean autoGenerateFlinkConfiguration;

  private String fhirServerOAuthTokenEndpoint;

  private String fhirServerOAuthClientId;

  private String fhirServerOAuthClientSecret;

  private String profileDefinitionsDir;

  private int rowGroupSizeForParquetFiles;

  private FhirVersionEnum fhirVersion;

  @PostConstruct
  void validateProperties() {
    CronExpression.parse(incrementalSchedule);

    Preconditions.checkArgument(
        !Strings.isNullOrEmpty(fhirServerUrl) || !Strings.isNullOrEmpty(dbConfig),
        "At least one of fhirServerUrl or dbConfig should be set!");
    Preconditions.checkState(fhirVersion != null, "FhirVersion cannot be empty");

    if (!Strings.isNullOrEmpty(dbConfig)) {
      if (!Strings.isNullOrEmpty(fhirServerUrl)) {
        logger.warn("Both fhirServerUrl and dbConfig are set; ignoring fhirServerUrl!");
      }
      logger.info("Using JDBC mode since dbConfig is set.");
    } else {
      // This should always be true because of the first Precondition.
      Preconditions.checkArgument(!Strings.isNullOrEmpty(fhirServerUrl));
      logger.info("Using FHIR-search mode since dbConfig is not set.");
    }
    Preconditions.checkState(!createHiveResourceTables || !thriftserverHiveConfig.isEmpty());
  }

  private PipelineConfig.PipelineConfigBuilder addFlinkOptions(FhirEtlOptions options) {
    PipelineConfig.PipelineConfigBuilder pipelineConfigBuilder = PipelineConfig.builder();
    options.setRunner(FlinkRunner.class);
    FlinkPipelineOptions flinkOptions = options.as(FlinkPipelineOptions.class);
    if (numThreads > 0) {
      flinkOptions.setParallelism(numThreads);
    }

    pipelineConfigBuilder.fhirEtlOptions(options);
    return pipelineConfigBuilder;
  }

  PipelineConfig createRecreateViewsOptions(String dwhRoot) {
    Preconditions.checkState(!Strings.isNullOrEmpty(viewDefinitionsDir));
    Preconditions.checkState(!Strings.isNullOrEmpty(sinkDbConfigPath));
    Preconditions.checkState(!Strings.isNullOrEmpty(dwhRoot));
    FhirEtlOptions options = PipelineOptionsFactory.as(FhirEtlOptions.class);
    logger.info(
        "Creating options for recreating views in {} into DB config {} from DWH {} ",
        viewDefinitionsDir,
        sinkDbConfigPath,
        dwhRoot);
    options.setParquetInputDwhRoot(dwhRoot);
    options.setViewDefinitionsDir(viewDefinitionsDir);
    options.setSinkDbConfigPath(sinkDbConfigPath);
    options.setRecreateSinkTables(true);
    return addFlinkOptions(options).build();
  }

  PipelineConfig createBatchOptions() {
    FhirEtlOptions options = PipelineOptionsFactory.as(FhirEtlOptions.class);
    logger.info("Converting options for fhirServerUrl {} and dbConfig {}", fhirServerUrl, dbConfig);
    if (!Strings.isNullOrEmpty(dbConfig)) {
      // TODO add OpenMRS support too; it should be easy but we want to make it explicit, such that
      //  if accidentally both `dbConfig` and `fhirServerUrl` are set, OpenMRS is not assumed.
      options.setJdbcModeHapi(true);
      options.setFhirDatabaseConfigPath(dbConfig);
    } else {
      options.setFhirServerUrl(Strings.nullToEmpty(fhirServerUrl));
      options.setFhirServerPassword(Strings.nullToEmpty(fhirServerPassword));
      options.setFhirServerUserName(Strings.nullToEmpty(fhirServerUserName));
      options.setFhirServerOAuthTokenEndpoint(Strings.nullToEmpty(fhirServerOAuthTokenEndpoint));
      options.setFhirServerOAuthClientId(Strings.nullToEmpty(fhirServerOAuthClientId));
      options.setFhirServerOAuthClientSecret(Strings.nullToEmpty(fhirServerOAuthClientSecret));
    }
    if (resourceList != null) {
      options.setResourceList(resourceList);
    }
    options.setViewDefinitionsDir(Strings.nullToEmpty(viewDefinitionsDir));
    options.setSinkDbConfigPath(Strings.nullToEmpty(sinkDbConfigPath));
<<<<<<< HEAD
    options.setProfileDefinitionsDir(Strings.nullToEmpty(profileDefinitionsDir));
    options.setFhirVersion(fhirVersion);
=======
    if (rowGroupSizeForParquetFiles > 0) {
      options.setRowGroupSizeForParquetFiles(rowGroupSizeForParquetFiles);
    }
>>>>>>> eaac5884

    // Using underscore for suffix as hyphens are discouraged in hive table names.
    String timestampSuffix =
        Instant.now().toString().replace(":", "-").replace("-", "_").replace(".", "_");
    options.setOutputParquetPath(dwhRootPrefix + TIMESTAMP_PREFIX + timestampSuffix);

    PipelineConfig.PipelineConfigBuilder pipelineConfigBuilder = addFlinkOptions(options);

    // Get hold of thrift server parquet directory from dwhRootPrefix config.
    String thriftServerParquetPathPrefix =
        dwhRootPrefix.substring(dwhRootPrefix.lastIndexOf("/") + 1, dwhRootPrefix.length());
    pipelineConfigBuilder.thriftServerParquetPath(
        thriftServerParquetPathPrefix + TIMESTAMP_PREFIX + timestampSuffix);
    pipelineConfigBuilder.timestampSuffix(timestampSuffix);

    return pipelineConfigBuilder.build();
  }

  List<ConfigFields> getConfigParams() {
    // TODO automate generation of this list.
    return List.of(
        new ConfigFields("fhirdata.fhirServerUrl", fhirServerUrl, "", ""),
        new ConfigFields("fhirdata.dwhRootPrefix", dwhRootPrefix, "", ""),
        new ConfigFields("fhirdata.incrementalSchedule", incrementalSchedule, "", ""),
        new ConfigFields("fhirdata.purgeSchedule", purgeSchedule, "", ""),
        new ConfigFields(
            "fhirdata.numOfDwhSnapshotsToRetain",
            String.valueOf(numOfDwhSnapshotsToRetain),
            "",
            ""),
        new ConfigFields("fhirdata.resourceList", resourceList, "", ""),
        new ConfigFields("fhirdata.numThreads", String.valueOf(numThreads), "", ""),
        new ConfigFields("fhirdata.dbConfig", dbConfig, "", ""),
        new ConfigFields("fhirdata.viewDefinitionsDir", viewDefinitionsDir, "", ""),
        new ConfigFields("fhirdata.sinkDbConfigPath", sinkDbConfigPath, "", ""),
<<<<<<< HEAD
        new ConfigFields("fhirdata.profileDefinitionsDir", profileDefinitionsDir, "", ""),
        new ConfigFields("fhirdata.fhirVersion", fhirVersion.name(), "", ""));
=======
        new ConfigFields(
            "fhirdata.rowGroupSizeForParquetFiles",
            String.valueOf(rowGroupSizeForParquetFiles),
            "",
            ""));
>>>>>>> eaac5884
  }

  ConfigFields getConfigFields(FhirEtlOptions options, Method getMethod) {
    String mName = getMethod.getName();
    Preconditions.checkArgument(mName.startsWith(GET_PREFIX));
    String paramName =
        Character.toLowerCase(mName.charAt(GET_PREFIX.length()))
            + mName.substring(GET_PREFIX.length() + 1);
    try {
      Object val = getMethod.invoke(options);
      String paramValue = (val == null ? "null" : val.toString());
      Description desc = AnnotationUtils.findAnnotation(getMethod, Description.class);
      String paramDesc = (desc == null ? "null" : desc.value());
      String defaultVal = "null";
      for (Class c : DEFAULT_ANNOTATIONS) {
        Object def = AnnotationUtils.findAnnotation(getMethod, c);
        if (def != null) {
          defaultVal = c.getMethod("value").invoke(def).toString();
        }
      }
      return new ConfigFields(paramName, paramValue, paramDesc, defaultVal);
    } catch (IllegalAccessException | InvocationTargetException | NoSuchMethodException e) {
      logger.error("Exception during calling method {}", mName, e);
    }
    return new ConfigFields("", "", "", "");
  }

  void sortConfigList(List<ConfigFields> configFields) {
    configFields.sort(Comparator.comparing(c -> c.name));
  }

  List<ConfigFields> getConfigFieldsList(FhirEtlOptions options) {
    List<ConfigFields> pipelineConfigs = new ArrayList<>();
    for (Method method : options.getClass().getDeclaredMethods()) {
      if (!method.getName().startsWith(GET_PREFIX)) {
        continue;
      }
      DataProperties.ConfigFields config = getConfigFields(options, method);
      if (!EXCLUDED_ARGS.contains(config.getName())) {
        pipelineConfigs.add(config);
      }
    }
    sortConfigList(pipelineConfigs);
    return pipelineConfigs;
  }

  @Getter
  static class ConfigFields {
    ConfigFields(String n, String v, String d, String def) {
      name = n;
      value = v;
      description = d;
      this.def = def;
    }

    // We need to make these public as they need to be accessed when creating the UI model.
    public final String name;
    public final String value;
    public final String description;
    public final String def;
  }
}<|MERGE_RESOLUTION|>--- conflicted
+++ resolved
@@ -182,14 +182,11 @@
     }
     options.setViewDefinitionsDir(Strings.nullToEmpty(viewDefinitionsDir));
     options.setSinkDbConfigPath(Strings.nullToEmpty(sinkDbConfigPath));
-<<<<<<< HEAD
     options.setProfileDefinitionsDir(Strings.nullToEmpty(profileDefinitionsDir));
     options.setFhirVersion(fhirVersion);
-=======
     if (rowGroupSizeForParquetFiles > 0) {
       options.setRowGroupSizeForParquetFiles(rowGroupSizeForParquetFiles);
     }
->>>>>>> eaac5884
 
     // Using underscore for suffix as hyphens are discouraged in hive table names.
     String timestampSuffix =
@@ -225,16 +222,13 @@
         new ConfigFields("fhirdata.dbConfig", dbConfig, "", ""),
         new ConfigFields("fhirdata.viewDefinitionsDir", viewDefinitionsDir, "", ""),
         new ConfigFields("fhirdata.sinkDbConfigPath", sinkDbConfigPath, "", ""),
-<<<<<<< HEAD
         new ConfigFields("fhirdata.profileDefinitionsDir", profileDefinitionsDir, "", ""),
-        new ConfigFields("fhirdata.fhirVersion", fhirVersion.name(), "", ""));
-=======
+        new ConfigFields("fhirdata.fhirVersion", fhirVersion.name(), "", ""),
         new ConfigFields(
             "fhirdata.rowGroupSizeForParquetFiles",
             String.valueOf(rowGroupSizeForParquetFiles),
             "",
             ""));
->>>>>>> eaac5884
   }
 
   ConfigFields getConfigFields(FhirEtlOptions options, Method getMethod) {
