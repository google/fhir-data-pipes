/*
 * Copyright 2020-2024 Google LLC
 *
 * Licensed under the Apache License, Version 2.0 (the "License");
 * you may not use this file except in compliance with the License.
 * You may obtain a copy of the License at
 *
 *      http://www.apache.org/licenses/LICENSE-2.0
 *
 * Unless required by applicable law or agreed to in writing, software
 * distributed under the License is distributed on an "AS IS" BASIS,
 * WITHOUT WARRANTIES OR CONDITIONS OF ANY KIND, either express or implied.
 * See the License for the specific language governing permissions and
 * limitations under the License.
 */
package com.google.fhir.analytics;

import ca.uhn.fhir.context.FhirVersionEnum;
import com.google.common.base.Preconditions;
import com.google.common.base.Strings;
import java.lang.reflect.InvocationTargetException;
import java.lang.reflect.Method;
import java.time.Instant;
import java.util.ArrayList;
import java.util.Comparator;
import java.util.List;
import java.util.Set;
import javax.annotation.PostConstruct;
import lombok.Getter;
import lombok.Setter;
import org.apache.beam.runners.flink.FlinkPipelineOptions;
import org.apache.beam.runners.flink.FlinkRunner;
import org.apache.beam.sdk.options.Default;
import org.apache.beam.sdk.options.Description;
import org.apache.beam.sdk.options.PipelineOptionsFactory;
import org.slf4j.Logger;
import org.slf4j.LoggerFactory;
import org.springframework.boot.context.properties.ConfigurationProperties;
import org.springframework.core.annotation.AnnotationUtils;
import org.springframework.scheduling.support.CronExpression;
import org.springframework.stereotype.Component;

/**
 * This class contains all configuration parameters of the controller app. Pipeline option instances
 * are created from these parameters. As all Spring configurations, these can be configured through
 * a config file, command line arguments, Java properties, or environment variables.
 */
@ConfigurationProperties("fhirdata")
@Getter
@Setter
@Component
public class DataProperties {

  private static final Logger logger = LoggerFactory.getLogger(DataProperties.class.getName());

  static final String TIMESTAMP_PREFIX = "_TIMESTAMP_";

  private static final String GET_PREFIX = "get";

  private static final Set<String> EXCLUDED_ARGS =
      Set.of("jobName", "optionsId", "stableUniqueNames", "userAgent");

  // TODO check if there is a better way to avoid this list; currently this is the list of all
  //   default annotations we use on pipeline options.
  private static final Class[] DEFAULT_ANNOTATIONS = {
    Default.String.class, Default.Integer.class, Default.Boolean.class, Default.Long.class
  };

  private String fhirServerUrl;

  private String dbConfig;

  private String dwhRootPrefix;

  private String incrementalSchedule;

  private String purgeSchedule;

  private int numOfDwhSnapshotsToRetain;

  private String resourceList;

  private int numThreads;

  private String thriftserverHiveConfig;

  private boolean createHiveResourceTables;

  private String hiveResourceViewsDir;

  private String viewDefinitionsDir;

  private String sinkDbConfigPath;

  private String fhirServerPassword;

  private String fhirServerUserName;

  private boolean autoGenerateFlinkConfiguration;

  private String fhirServerOAuthTokenEndpoint;

  private String fhirServerOAuthClientId;

  private String fhirServerOAuthClientSecret;

<<<<<<< HEAD
  private String fhirSinkPath;

  public String sinkUserName;

  public String sinkPassword;

  private String structureDefinitionsDir;

  private String structureDefinitionsClasspath;
=======
  private String structureDefinitionsPath;
>>>>>>> 80014127

  private int rowGroupSizeForParquetFiles;

  private FhirVersionEnum fhirVersion;

  private int recursiveDepth;

  @PostConstruct
  void validateProperties() {
    CronExpression.parse(incrementalSchedule);

    Preconditions.checkArgument(
        !Strings.isNullOrEmpty(fhirServerUrl) || !Strings.isNullOrEmpty(dbConfig),
        "At least one of fhirServerUrl or dbConfig should be set!");
    Preconditions.checkState(fhirVersion != null, "FhirVersion cannot be empty");

    if (!Strings.isNullOrEmpty(dbConfig)) {
      if (!Strings.isNullOrEmpty(fhirServerUrl)) {
        logger.warn("Both fhirServerUrl and dbConfig are set; ignoring fhirServerUrl!");
      }
      logger.info("Using JDBC mode since dbConfig is set.");
    } else {
      // This should always be true because of the first Precondition.
      Preconditions.checkArgument(!Strings.isNullOrEmpty(fhirServerUrl));
      logger.info("Using FHIR-search mode since dbConfig is not set.");
    }
    Preconditions.checkState(!createHiveResourceTables || !thriftserverHiveConfig.isEmpty());
  }

  private PipelineConfig.PipelineConfigBuilder addFlinkOptions(FhirEtlOptions options) {
    PipelineConfig.PipelineConfigBuilder pipelineConfigBuilder = PipelineConfig.builder();
    options.setRunner(FlinkRunner.class);
    FlinkPipelineOptions flinkOptions = options.as(FlinkPipelineOptions.class);
    if (numThreads > 0) {
      flinkOptions.setParallelism(numThreads);
    }

    pipelineConfigBuilder.fhirEtlOptions(options);
    return pipelineConfigBuilder;
  }

  PipelineConfig createRecreateViewsOptions(String dwhRoot) {
    Preconditions.checkState(!Strings.isNullOrEmpty(viewDefinitionsDir));
    Preconditions.checkState(!Strings.isNullOrEmpty(sinkDbConfigPath));
    Preconditions.checkState(!Strings.isNullOrEmpty(dwhRoot));
    FhirEtlOptions options = PipelineOptionsFactory.as(FhirEtlOptions.class);
    logger.info(
        "Creating options for recreating views in {} into DB config {} from DWH {} ",
        viewDefinitionsDir,
        sinkDbConfigPath,
        dwhRoot);
    options.setParquetInputDwhRoot(dwhRoot);
    options.setViewDefinitionsDir(viewDefinitionsDir);
    options.setSinkDbConfigPath(sinkDbConfigPath);
    options.setRecreateSinkTables(true);
    options.setStructureDefinitionsPath(Strings.nullToEmpty(structureDefinitionsPath));
    options.setFhirVersion(fhirVersion);
    if (rowGroupSizeForParquetFiles > 0) {
      options.setRowGroupSizeForParquetFiles(rowGroupSizeForParquetFiles);
    }
    return addFlinkOptions(options).build();
  }

  PipelineConfig createBatchOptions() {
    FhirEtlOptions options = PipelineOptionsFactory.as(FhirEtlOptions.class);
    logger.info("Converting options for fhirServerUrl {} and dbConfig {}", fhirServerUrl, dbConfig);
    if (!Strings.isNullOrEmpty(dbConfig)) {
      // TODO add OpenMRS support too; it should be easy but we want to make it explicit, such that
      //  if accidentally both `dbConfig` and `fhirServerUrl` are set, OpenMRS is not assumed.
      options.setJdbcModeHapi(true);
      options.setFhirDatabaseConfigPath(dbConfig);
    } else {
      options.setFhirServerUrl(Strings.nullToEmpty(fhirServerUrl));
      options.setFhirServerPassword(Strings.nullToEmpty(fhirServerPassword));
      options.setFhirServerUserName(Strings.nullToEmpty(fhirServerUserName));
      options.setFhirServerOAuthTokenEndpoint(Strings.nullToEmpty(fhirServerOAuthTokenEndpoint));
      options.setFhirServerOAuthClientId(Strings.nullToEmpty(fhirServerOAuthClientId));
      options.setFhirServerOAuthClientSecret(Strings.nullToEmpty(fhirServerOAuthClientSecret));
    }
    if (resourceList != null) {
      options.setResourceList(resourceList);
    }
    options.setViewDefinitionsDir(Strings.nullToEmpty(viewDefinitionsDir));
    options.setSinkDbConfigPath(Strings.nullToEmpty(sinkDbConfigPath));
    options.setStructureDefinitionsPath(Strings.nullToEmpty(structureDefinitionsPath));
    options.setFhirVersion(fhirVersion);
    options.setRecursiveDepth(recursiveDepth);
    if (rowGroupSizeForParquetFiles > 0) {
      options.setRowGroupSizeForParquetFiles(rowGroupSizeForParquetFiles);
    }

    if (!Strings.isNullOrEmpty(fhirSinkPath)) {
      options.setFhirSinkPath(fhirSinkPath);
      options.setSinkUserName(Strings.nullToEmpty(sinkUserName));
      options.setSinkPassword(Strings.nullToEmpty(sinkPassword));
    }

    // Using underscore for suffix as hyphens are discouraged in hive table names.
    String timestampSuffix =
        Instant.now().toString().replace(":", "-").replace("-", "_").replace(".", "_");
    options.setOutputParquetPath(dwhRootPrefix + TIMESTAMP_PREFIX + timestampSuffix);

    PipelineConfig.PipelineConfigBuilder pipelineConfigBuilder = addFlinkOptions(options);

    // Get hold of thrift server parquet directory from dwhRootPrefix config.
    String thriftServerParquetPathPrefix =
        dwhRootPrefix.substring(dwhRootPrefix.lastIndexOf("/") + 1, dwhRootPrefix.length());
    pipelineConfigBuilder.thriftServerParquetPath(
        thriftServerParquetPathPrefix + TIMESTAMP_PREFIX + timestampSuffix);
    pipelineConfigBuilder.timestampSuffix(timestampSuffix);

    return pipelineConfigBuilder.build();
  }

  List<ConfigFields> getConfigParams() {
    // TODO automate generation of this list.
    return List.of(
        new ConfigFields("fhirdata.fhirServerUrl", fhirServerUrl, "", ""),
        new ConfigFields("fhirdata.dwhRootPrefix", dwhRootPrefix, "", ""),
        new ConfigFields("fhirdata.incrementalSchedule", incrementalSchedule, "", ""),
        new ConfigFields("fhirdata.purgeSchedule", purgeSchedule, "", ""),
        new ConfigFields(
            "fhirdata.numOfDwhSnapshotsToRetain",
            String.valueOf(numOfDwhSnapshotsToRetain),
            "",
            ""),
        new ConfigFields("fhirdata.resourceList", resourceList, "", ""),
        new ConfigFields("fhirdata.numThreads", String.valueOf(numThreads), "", ""),
        new ConfigFields("fhirdata.dbConfig", dbConfig, "", ""),
        new ConfigFields("fhirdata.viewDefinitionsDir", viewDefinitionsDir, "", ""),
        new ConfigFields("fhirdata.sinkDbConfigPath", sinkDbConfigPath, "", ""),
<<<<<<< HEAD
        new ConfigFields("fhirdata.fhirSinkPath", fhirSinkPath, "", ""),
        new ConfigFields("fhirdata.sinkUserName", sinkUserName, "", ""),
        new ConfigFields("fhirdata.sinkPassword", sinkPassword, "", ""),
        new ConfigFields("fhirdata.structureDefinitionsDir", structureDefinitionsDir, "", ""),
        new ConfigFields(
            "fhirdata.structureDefinitionsClasspath", structureDefinitionsClasspath, "", ""),
=======
        new ConfigFields("fhirdata.structureDefinitionsPath", structureDefinitionsPath, "", ""),
>>>>>>> 80014127
        new ConfigFields("fhirdata.fhirVersion", fhirVersion.name(), "", ""),
        new ConfigFields(
            "fhirdata.rowGroupSizeForParquetFiles",
            String.valueOf(rowGroupSizeForParquetFiles),
            "",
            ""),
        new ConfigFields("fhirdata.recursiveDepth", String.valueOf(recursiveDepth), "", ""));
  }

  ConfigFields getConfigFields(FhirEtlOptions options, Method getMethod) {
    String mName = getMethod.getName();
    Preconditions.checkArgument(mName.startsWith(GET_PREFIX));
    String paramName =
        Character.toLowerCase(mName.charAt(GET_PREFIX.length()))
            + mName.substring(GET_PREFIX.length() + 1);
    try {
      Object val = getMethod.invoke(options);
      String paramValue = (val == null ? "null" : val.toString());
      Description desc = AnnotationUtils.findAnnotation(getMethod, Description.class);
      String paramDesc = (desc == null ? "null" : desc.value());
      String defaultVal = "null";
      for (Class c : DEFAULT_ANNOTATIONS) {
        Object def = AnnotationUtils.findAnnotation(getMethod, c);
        if (def != null) {
          defaultVal = c.getMethod("value").invoke(def).toString();
        }
      }
      return new ConfigFields(paramName, paramValue, paramDesc, defaultVal);
    } catch (IllegalAccessException | InvocationTargetException | NoSuchMethodException e) {
      logger.error("Exception during calling method {}", mName, e);
    }
    return new ConfigFields("", "", "", "");
  }

  void sortConfigList(List<ConfigFields> configFields) {
    configFields.sort(Comparator.comparing(c -> c.name));
  }

  List<ConfigFields> getConfigFieldsList(FhirEtlOptions options) {
    List<ConfigFields> pipelineConfigs = new ArrayList<>();
    for (Method method : options.getClass().getDeclaredMethods()) {
      if (!method.getName().startsWith(GET_PREFIX)) {
        continue;
      }
      DataProperties.ConfigFields config = getConfigFields(options, method);
      if (!EXCLUDED_ARGS.contains(config.getName())) {
        pipelineConfigs.add(config);
      }
    }
    sortConfigList(pipelineConfigs);
    return pipelineConfigs;
  }

  @Getter
  static class ConfigFields {
    ConfigFields(String n, String v, String d, String def) {
      name = n;
      value = v;
      description = d;
      this.def = def;
    }

    // We need to make these public as they need to be accessed when creating the UI model.
    public final String name;
    public final String value;
    public final String description;
    public final String def;
  }
}<|MERGE_RESOLUTION|>--- conflicted
+++ resolved
@@ -104,7 +104,6 @@
 
   private String fhirServerOAuthClientSecret;
 
-<<<<<<< HEAD
   private String fhirSinkPath;
 
   public String sinkUserName;
@@ -114,9 +113,8 @@
   private String structureDefinitionsDir;
 
   private String structureDefinitionsClasspath;
-=======
+
   private String structureDefinitionsPath;
->>>>>>> 80014127
 
   private int rowGroupSizeForParquetFiles;
 
@@ -248,16 +246,13 @@
         new ConfigFields("fhirdata.dbConfig", dbConfig, "", ""),
         new ConfigFields("fhirdata.viewDefinitionsDir", viewDefinitionsDir, "", ""),
         new ConfigFields("fhirdata.sinkDbConfigPath", sinkDbConfigPath, "", ""),
-<<<<<<< HEAD
         new ConfigFields("fhirdata.fhirSinkPath", fhirSinkPath, "", ""),
         new ConfigFields("fhirdata.sinkUserName", sinkUserName, "", ""),
         new ConfigFields("fhirdata.sinkPassword", sinkPassword, "", ""),
         new ConfigFields("fhirdata.structureDefinitionsDir", structureDefinitionsDir, "", ""),
         new ConfigFields(
             "fhirdata.structureDefinitionsClasspath", structureDefinitionsClasspath, "", ""),
-=======
         new ConfigFields("fhirdata.structureDefinitionsPath", structureDefinitionsPath, "", ""),
->>>>>>> 80014127
         new ConfigFields("fhirdata.fhirVersion", fhirVersion.name(), "", ""),
         new ConfigFields(
             "fhirdata.rowGroupSizeForParquetFiles",
