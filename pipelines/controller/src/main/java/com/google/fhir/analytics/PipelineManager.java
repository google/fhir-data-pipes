/*
 * Copyright 2020-2023 Google LLC
 *
 * Licensed under the Apache License, Version 2.0 (the "License");
 * you may not use this file except in compliance with the License.
 * You may obtain a copy of the License at
 *
 *      http://www.apache.org/licenses/LICENSE-2.0
 *
 * Unless required by applicable law or agreed to in writing, software
 * distributed under the License is distributed on an "AS IS" BASIS,
 * WITHOUT WARRANTIES OR CONDITIONS OF ANY KIND, either express or implied.
 * See the License for the specific language governing permissions and
 * limitations under the License.
 */
package com.google.fhir.analytics;

import ca.uhn.fhir.context.FhirContext;
import com.cerner.bunsen.FhirContexts;
import com.google.common.base.Preconditions;
import com.google.common.base.Strings;
import com.google.fhir.analytics.metrics.PipelineMetrics;
import com.google.fhir.analytics.metrics.PipelineMetricsFactory;
import com.google.fhir.analytics.model.DatabaseConfiguration;
import io.micrometer.core.instrument.MeterRegistry;
import java.beans.PropertyVetoException;
import java.io.IOException;
import java.nio.charset.StandardCharsets;
import java.sql.SQLException;
import java.time.LocalDateTime;
import java.util.Collections;
import java.util.Comparator;
import java.util.List;
import java.util.stream.Collectors;
import javax.annotation.PostConstruct;
import lombok.Data;
import org.apache.beam.runners.flink.FlinkPipelineOptions;
import org.apache.beam.runners.flink.FlinkRunner;
import org.apache.beam.sdk.Pipeline;
import org.apache.beam.sdk.PipelineResult;
import org.apache.beam.sdk.io.FileSystems;
import org.apache.beam.sdk.io.fs.ResolveOptions.StandardResolveOptions;
import org.apache.beam.sdk.io.fs.ResourceId;
import org.apache.beam.sdk.metrics.GaugeResult;
import org.apache.beam.sdk.metrics.MetricQueryResults;
import org.apache.beam.sdk.metrics.MetricResult;
import org.apache.beam.sdk.metrics.MetricResults;
import org.apache.beam.sdk.options.PipelineOptionsFactory;
import org.apache.commons.lang3.exception.ExceptionUtils;
import org.slf4j.Logger;
import org.slf4j.LoggerFactory;
import org.springframework.beans.factory.annotation.Autowired;
import org.springframework.boot.context.event.ApplicationReadyEvent;
import org.springframework.context.ApplicationListener;
import org.springframework.scheduling.annotation.EnableScheduling;
import org.springframework.scheduling.annotation.Scheduled;
import org.springframework.scheduling.support.CronExpression;
import org.springframework.stereotype.Component;

/**
 * This is the class responsible for managing everything pipeline related. It is supposed to be a
 * singleton (and thread-safe), hence the private constructor and builder method. We rely on Spring
 * for the singleton constraint as it is the default (instead of a private constructor and a static
 * instance which does not play with Spring's dependency injection).
 */
@EnableScheduling
@Component
public class PipelineManager implements ApplicationListener<ApplicationReadyEvent> {

  private static final Logger logger = LoggerFactory.getLogger(PipelineManager.class.getName());

  @Autowired private DataProperties dataProperties;

  @Autowired private PipelineMetricsFactory pipelineMetricsFactory;

  @Autowired private DwhFilesManager dwhFilesManager;

  @Autowired private MeterRegistry meterRegistry;

  private HiveTableManager hiveTableManager;

  private PipelineThread currentPipeline;

  private DwhFiles currentDwh;

  private LocalDateTime lastRunEnd;

  private CronExpression cron;

  // TODO expose this in the web-UI
  private LastRunStatus lastRunStatus = LastRunStatus.NOT_RUN;

  private DwhRunDetails lastRunDetails;

  private static final String ERROR_FILE_NAME = "error.log";
  private static final String SUCCESS = "SUCCESS";
  private static final String FAILURE = "FAILURE";

  /**
   * This method publishes the beam pipeline metrics to the spring boot actuator. Previous metrics
   * are removed from the actuator before publishing the latest metrics
   *
   * @param metricResults The pipeline metrics that needs to be pushed
   */
  void publishPipelineMetrics(MetricResults metricResults) {
    MetricQueryResults metricQueryResults = EtlUtils.getMetrics(metricResults);
    for (MetricResult<Long> metricCounterResult : metricQueryResults.getCounters()) {
      meterRegistry.gauge(
          metricCounterResult.getName().getNamespace()
              + "_"
              + metricCounterResult.getName().getName(),
          metricCounterResult.getAttempted());
    }
    for (MetricResult<GaugeResult> metricGaugeResult : metricQueryResults.getGauges()) {
      meterRegistry.gauge(
          metricGaugeResult.getName().getNamespace() + "_" + metricGaugeResult.getName().getName(),
          metricGaugeResult.getAttempted().getValue());
    }
  }

  void removePipelineMetrics() {
    meterRegistry
        .getMeters()
        .forEach(
            meter -> {
              if (meter.getId().getName().startsWith(MetricsConstants.METRICS_NAMESPACE)) {
                meterRegistry.remove(meter);
              }
            });
  }

  public MetricQueryResults getMetricQueryResults() {
    // TODO Generate metrics and stats even for incremental run, incremental run has two pipelines
    //  running one after the other, come up with a strategy to aggregate the metrics and generate
    //  the stats
    if (isBatchRun() && isRunning()) {
      PipelineMetrics pipelineMetrics =
          pipelineMetricsFactory.getPipelineMetrics(
              currentPipeline.pipeline.getOptions().getRunner());
      return pipelineMetrics.getMetricQueryResults();
    }
    return null;
  }

  private void setLastRunStatus(LastRunStatus status) {
    lastRunStatus = status;
    if (status == LastRunStatus.SUCCESS) {
      lastRunEnd = LocalDateTime.now();
    }
  }

  @PostConstruct
  private void initDwhStatus() {

    PipelineConfig pipelineConfig = dataProperties.createBatchOptions();
    FileSystems.setDefaultPipelineOptions(pipelineConfig.getFhirEtlOptions());
    validateFhirSourceConfiguration(pipelineConfig.getFhirEtlOptions());

    cron = CronExpression.parse(dataProperties.getIncrementalSchedule());
    String rootPrefix = dataProperties.getDwhRootPrefix();
    Preconditions.checkState(rootPrefix != null && !rootPrefix.isEmpty());

    String lastCompletedDwh = "";
    String lastDwh = "";
    String baseDir = dwhFilesManager.getBaseDir(rootPrefix);
    try {
      String prefix = dwhFilesManager.getPrefix(rootPrefix);
      List<ResourceId> paths =
          dwhFilesManager.getAllChildDirectories(baseDir).stream()
              .filter(dir -> dir.getFilename().startsWith(prefix))
              .collect(Collectors.toList());

      for (ResourceId path : paths) {
        if (!path.getFilename().startsWith(prefix + DataProperties.TIMESTAMP_PREFIX)) {
          // This is not necessarily an error; the user may want to bootstrap from an already
          // created DWH outside the control-panel framework, e.g., by running the batch pipeline
          // directly.
          logger.warn(
              "DWH directory {} does not start with {}{}",
              paths,
              prefix,
              DataProperties.TIMESTAMP_PREFIX);
        }
        if (lastDwh.isEmpty() || lastDwh.compareTo(path.getFilename()) < 0) {
          logger.debug("Found a more recent DWH {}", path.getFilename());
          lastDwh = path.getFilename();
        }
        // Do not consider if the DWH is not completely created earlier.
        if (!dwhFilesManager.isDwhComplete(path)) {
          continue;
        }
        if (lastCompletedDwh.isEmpty() || lastCompletedDwh.compareTo(path.getFilename()) < 0) {
          logger.debug("Found a more recent completed DWH {}", path.getFilename());
          lastCompletedDwh = path.getFilename();
        }
      }
    } catch (IOException e) {
      logger.error("IOException while initializing DWH: ", e);
      throw new RuntimeException(e);
    }
    if (lastCompletedDwh.isEmpty()) {
      logger.info("No DWH found; it should be created by running a full pipeline");
      currentDwh = null;
      lastRunEnd = null;
    } else {
      logger.info("Initializing with most recent DWH {}", lastCompletedDwh);
      ResourceId resourceId =
          FileSystems.matchNewResource(baseDir, true)
              .resolve(lastCompletedDwh, StandardResolveOptions.RESOLVE_DIRECTORY);
      currentDwh = DwhFiles.forRoot(resourceId.toString());
      // There exists a DWH from before, so we set the scheduler to continue updating the DWH.
      lastRunEnd = LocalDateTime.now();
    }
    if (!lastDwh.isEmpty()) {
      initialiseLastRunDetails(baseDir, lastDwh);
    }
  }

  /**
   * This method initialises the lastRunDetails based on the dwh snapshot created recently. In case
   * an incremental run exists in the snapshot, the status is set based on the incremental run.
   */
  private void initialiseLastRunDetails(String baseDir, String dwhDirectory) {
    try {
      ResourceId dwhDirectoryPath =
          FileSystems.matchNewResource(baseDir, true)
              .resolve(dwhDirectory, StandardResolveOptions.RESOLVE_DIRECTORY);
      DwhFiles dwhFiles = DwhFiles.forRoot(dwhDirectoryPath.toString());
      if (dwhFiles.hasIncrementalDir()) {
        updateLastRunDetails(dwhFiles.getIncrementalRunPath());
        return;
      }
      // In case of no incremental run, the status is set based on the dwhDirectory snapshot.
      updateLastRunDetails(dwhDirectoryPath);
    } catch (IOException e) {
      logger.error("IOException while initialising last run details ", e);
      throw new RuntimeException(e);
    }
  }

  private void updateLastRunDetails(ResourceId dwhDirectoryPath) throws IOException {
    if (dwhFilesManager.isDwhComplete(dwhDirectoryPath)) {
      setLastRunDetails(dwhDirectoryPath.toString(), SUCCESS);
    } else {
      setLastRunDetails(dwhDirectoryPath.toString(), FAILURE);
    }
  }

  /**
   * Validate the FHIR source configuration parameters during the launch of the application. This is
   * to detect any mis-configurations earlier enough and avoid failures during pipeline runs.
   */
  void validateFhirSourceConfiguration(FhirEtlOptions options) {
    if (Boolean.TRUE.equals(options.isJdbcModeHapi())) {
      validateDbConfigParameters(options.getFhirDatabaseConfigPath());
    } else if (!Strings.isNullOrEmpty(options.getFhirServerUrl())) {
      validateFhirSearchParameters(options);
    }
  }

  private void validateDbConfigParameters(String dbConfigPath) {
    try {
      DatabaseConfiguration dbConfiguration =
          DatabaseConfiguration.createConfigFromFile(dbConfigPath);
      boolean isValid =
          JdbcConnectionUtil.validateJdbcDetails(
              dbConfiguration.getJdbcDriverClass(),
              dbConfiguration.makeJdbsUrlFromConfig(),
              dbConfiguration.getDatabaseUser(),
              dbConfiguration.getDatabasePassword());
      Preconditions.checkArgument(isValid);
    } catch (IOException | SQLException | ClassNotFoundException e) {
      logger.error("Error occurred while validating jdbc details", e);
      throw new RuntimeException(e);
    }
  }

  private void validateFhirSearchParameters(FhirEtlOptions options) {
    FhirSearchUtil fhirSearchUtil =
        new FhirSearchUtil(
            new OpenmrsUtil(
                options.getFhirServerUrl(),
                options.getFhirServerUserName(),
                options.getFhirServerPassword(),
                FhirContext.forR4()));
    fhirSearchUtil.testFhirConnection();
  }

  synchronized boolean isBatchRun() {
    return currentPipeline != null && currentPipeline.isBatchRun;
  }

  synchronized boolean isRunning() {
    return currentPipeline != null && currentPipeline.isAlive();
  }

  synchronized String getCurrentDwhRoot() {
    if (currentDwh == null) {
      return "";
    }
    return currentDwh.getRoot();
  }

  /**
   * @return the next scheduled time to run the incremental pipeline or null iff a pipeline is
   *     currently running or no previous DWH exist.
   */
  LocalDateTime getNextIncrementalTime() {
    if (isRunning() || lastRunEnd == null) {
      return null;
    }
    return cron.next(lastRunEnd);
  }

  DwhRunDetails getLastRunDetails() {
    return lastRunDetails;
  }

  // Every 30 seconds, check for pipeline status and incremental pipeline schedule.
  @Scheduled(fixedDelay = 30000)
  private void checkSchedule() throws IOException, PropertyVetoException, SQLException {
    LocalDateTime next = getNextIncrementalTime();
    if (next == null) {
      return;
    }
    logger.info("Last run was at {} next run is at {}", lastRunEnd, next);
    if (next.compareTo(LocalDateTime.now()) < 0) {
      logger.info("Incremental run triggered at {}", LocalDateTime.now());
      runIncrementalPipeline();
    }
  }

  synchronized void runBatchPipeline() throws IOException, PropertyVetoException, SQLException {
    Preconditions.checkState(!isRunning(), "cannot start a pipeline while another one is running");
    PipelineConfig pipelineConfig = dataProperties.createBatchOptions();
    FhirEtlOptions options = pipelineConfig.getFhirEtlOptions();
    Pipeline pipeline = FhirEtl.buildPipeline(options);
    if (pipeline == null) {
      logger.warn("No resources found to be fetched!");
      return;
    } else {
      currentPipeline =
          new PipelineThread(pipeline, this, dwhFilesManager, dataProperties, pipelineConfig, true);
    }
    logger.info("Running full pipeline for DWH {}", options.getOutputParquetPath());
    // We will only have one thread for running pipelines hence no need for a thread pool.
    currentPipeline.start();
  }

  synchronized void runIncrementalPipeline()
      throws IOException, PropertyVetoException, SQLException {
    // TODO do the same as above but read/set --since
    Preconditions.checkState(!isRunning(), "cannot start a pipeline while another one is running");
    Preconditions.checkState(
        currentDwh != null,
        "cannot start the incremental pipeline while there are no DWHs; run full pipeline");
    PipelineConfig pipelineConfig = dataProperties.createBatchOptions();
    FhirEtlOptions options = pipelineConfig.getFhirEtlOptions();
    String finalDwhRoot = options.getOutputParquetPath();
    // TODO move old incremental_run dir if there is one
    String incrementalDwhRoot = currentDwh.newIncrementalRunPath().toString();
    options.setOutputParquetPath(incrementalDwhRoot);
    String since = currentDwh.readTimestampFile(DwhFiles.TIMESTAMP_FILE_START).toString();
    options.setSince(since);
    Pipeline pipeline = FhirEtl.buildPipeline(options);

    // The merger pipeline merges the original full DWH with the new incremental one.
    ParquetMergerOptions mergerOptions = PipelineOptionsFactory.as(ParquetMergerOptions.class);
    mergerOptions.setDwh1(currentDwh.getRoot());
    mergerOptions.setDwh2(incrementalDwhRoot);
    mergerOptions.setMergedDwh(finalDwhRoot);
    mergerOptions.setRunner(FlinkRunner.class);
    mergerOptions.setNumShards(dataProperties.getMaxWorkers());
    FlinkPipelineOptions flinkOptions = mergerOptions.as(FlinkPipelineOptions.class);
    flinkOptions.setFasterCopy(true);
    flinkOptions.setMaxParallelism(dataProperties.getMaxWorkers());
    if (dataProperties.getNumThreads() > 0) {
      flinkOptions.setParallelism(dataProperties.getNumThreads());
    }

    if (pipeline == null) {
      // TODO communicate this to the UI
      logger.info("No new resources to be fetched!");
      setLastRunStatus(LastRunStatus.SUCCESS);
    } else {
      // Creating a thread for running both pipelines, one after the other.
      currentPipeline =
          new PipelineThread(
              pipeline,
              mergerOptions,
              this,
              dwhFilesManager,
              dataProperties,
              pipelineConfig,
              false);
      logger.info("Running incremental pipeline for DWH {} since {}", currentDwh.getRoot(), since);
      currentPipeline.start();
    }
  }

  @Override
  public void onApplicationEvent(ApplicationReadyEvent applicationReadyEvent) {
    if (!dataProperties.isCreateHiveResourceTables()) {
      logger.info("createHiveResourceTables is false; skipping Hive table creation.");
      return;
    }
    DatabaseConfiguration dbConfig;
    try {
      dbConfig =
          DatabaseConfiguration.createConfigFromFile(dataProperties.getThriftserverHiveConfig());
    } catch (IOException e) {
      logger.error("Exception while reading thrift hive config.");
      throw new RuntimeException(e);
    }
    try {
      hiveTableManager = new HiveTableManager(dbConfig);
      hiveTableManager.showTables();
    } catch (PropertyVetoException | SQLException e) {
      logger.error("Exception while querying the thriftserver: ", e);
      throw new RuntimeException(e);
    }

    // Making sure that the tables for the current DWH files are created.
    createResourceTables();
  }

  /**
   * This method, upon Controller start, checks on Thrift sever to create resource tables if they
   * don't exist. There is a @PostConstruct method present in this class which is initDwhStatus and
   * the reason below code has not been added because dataProperties.getThriftserverHiveConfig()
   * turns out to be null there.
   */
  public void createResourceTables() {
    if (!dataProperties.isCreateHiveResourceTables()) {
      logger.info("createHiveResourceTables is false; skipping Hive table creation.");
      return;
    }
    String rootPrefix = dataProperties.getDwhRootPrefix();
    Preconditions.checkState(rootPrefix != null && !rootPrefix.isEmpty());

    String prefix = dwhFilesManager.getPrefix(rootPrefix);
    String baseDir = dwhFilesManager.getBaseDir(rootPrefix);

    try {
      List<ResourceId> paths =
          dwhFilesManager.getAllChildDirectories(baseDir).stream()
              .filter(dir -> dir.getFilename().startsWith(prefix + DataProperties.TIMESTAMP_PREFIX))
              .collect(Collectors.toList());

      Preconditions.checkState(paths != null, "Make sure DWH prefix is a valid path!");

      // Sort snapshots directories.
      Collections.sort(paths, Comparator.comparing(ResourceId::toString));

      for (ResourceId path : paths) {
<<<<<<< HEAD
        snapshotCount++;
        // TODO avoid using `/` here and in the loop below.
        Set<ResourceId> childPaths =
            dwhFilesManager.getAllChildDirectories(baseDir + "/" + path.getFilename());
        for (ResourceId resourceId : childPaths) {
          String resource = resourceId.getFilename();
          // Ignore if you encounter folders like incremental_run.
          if (!dataProperties.getResourceList().contains(resourceId.getFilename())) {
            continue;
          }
          String[] tokens = path.getFilename().split(prefix + DataProperties.TIMESTAMP_PREFIX);
          if (tokens.length > 1) {
            String timestamp = tokens[1];
            String thriftServerParquetPath =
                baseDir + "/" + path.getFilename() + "/" + resourceId.getFilename();
            logger.debug("thriftServerParquetPath: {}", thriftServerParquetPath);
            hiveTableManager.createResourceTable(resource, timestamp, thriftServerParquetPath);
            // Create Canonical table for the latest snapshot.
            if (snapshotCount == paths.size()) {
              hiveTableManager.createResourceCanonicalTable(resource, thriftServerParquetPath);
            }
          }
=======
        String[] tokens = path.getFilename().split(prefix + DataProperties.TIMESTAMP_PREFIX);
        if (tokens.length > 1) {
          String timestamp = tokens[1];
          logger.info("Creating resource tables for relative path {}", path.getFilename());
          List<String> existingResources =
              dwhFilesManager.findExistingResources(baseDir + "/" + path.getFilename());
          hiveTableManager.createResourceAndCanonicalTables(
              existingResources, timestamp, path.getFilename());
>>>>>>> f1338874
        }
      }
    } catch (IOException e) {
      // In case of exceptions at this stage, we just log the exception.
      logger.error("Exception while reading thriftserver parquet output directory: ", e);
    } catch (SQLException e) {
      logger.error("Exception while creating resource tables on thriftserver: ", e);
    }
  }

  HiveTableManager getHiveTableManager() {
    return hiveTableManager;
  }

  private synchronized void updateDwh(String newRoot) {
    currentDwh = DwhFiles.forRoot(newRoot);
  }

  private static class PipelineThread extends Thread {

    private final Pipeline pipeline;
    private final PipelineManager manager;
    private final DwhFilesManager dwhFilesManager;
    // This is used in the incremental mode only.
    private final ParquetMergerOptions mergerOptions;

    private final DataProperties dataProperties;

    private final PipelineConfig pipelineConfig;

    private final boolean isBatchRun;

    PipelineThread(
        Pipeline pipeline,
        PipelineManager manager,
        DwhFilesManager dwhFilesManager,
        DataProperties dataProperties,
        PipelineConfig pipelineConfig,
        boolean isBatchRun) {
      Preconditions.checkArgument(pipeline.getOptions().as(FhirEtlOptions.class) != null);
      this.pipeline = pipeline;
      this.manager = manager;
      this.dwhFilesManager = dwhFilesManager;
      this.dataProperties = dataProperties;
      this.pipelineConfig = pipelineConfig;
      this.isBatchRun = isBatchRun;
      this.mergerOptions = null;
    }

    PipelineThread(
        Pipeline pipeline,
        ParquetMergerOptions mergerOptions,
        PipelineManager manager,
        DwhFilesManager dwhFilesManager,
        DataProperties dataProperties,
        PipelineConfig pipelineConfig,
        boolean isBatchRun) {
      Preconditions.checkArgument(pipeline.getOptions().as(FhirEtlOptions.class) != null);
      this.pipeline = pipeline;
      this.manager = manager;
      this.dwhFilesManager = dwhFilesManager;
      this.mergerOptions = mergerOptions;
      this.dataProperties = dataProperties;
      this.pipelineConfig = pipelineConfig;
      this.isBatchRun = isBatchRun;
    }

    @Override
    public void run() {
      // The number of threads may increase after a few runs, but it should eventually go down.
      logger.info("Starting a new thread; number of threads is {}", Thread.activeCount());
      String currentDwhRoot = null;
      try {
        FhirEtlOptions options = pipeline.getOptions().as(FhirEtlOptions.class);
        currentDwhRoot = options.getOutputParquetPath();
        PipelineResult pipelineResult = EtlUtils.runPipelineWithTimestamp(pipeline, options);
        // Remove the metrics of the previous pipeline and register the new metrics
        manager.removePipelineMetrics();
        manager.publishPipelineMetrics(pipelineResult.metrics());
        if (mergerOptions == null) { // Do not update DWH yet if this was an incremental run.
          manager.updateDwh(currentDwhRoot);
        } else {
          currentDwhRoot = mergerOptions.getMergedDwh();
          FhirContext fhirContext = FhirContexts.forR4();
          Pipeline mergerPipeline = ParquetMerger.createMergerPipeline(mergerOptions, fhirContext);
          logger.info("Merger options are {}", mergerOptions);
          PipelineResult mergerPipelineResult =
              EtlUtils.runMergerPipelineWithTimestamp(mergerPipeline, mergerOptions);
          manager.publishPipelineMetrics(mergerPipelineResult.metrics());
          manager.updateDwh(currentDwhRoot);
        }
        if (dataProperties.isCreateHiveResourceTables()) {
          List<String> existingResources = dwhFilesManager.findExistingResources(currentDwhRoot);
          createHiveResourceTables(
              existingResources,
              pipelineConfig.getTimestampSuffix(),
              pipelineConfig.getThriftServerParquetPath());
        }
        manager.setLastRunStatus(LastRunStatus.SUCCESS);
        manager.setLastRunDetails(currentDwhRoot, SUCCESS);
      } catch (Exception e) {
        logger.error("exception while running pipeline: ", e);
        manager.captureError(currentDwhRoot, e);
        manager.setLastRunDetails(currentDwhRoot, FAILURE);
        manager.setLastRunStatus(LastRunStatus.FAILURE);
      } finally {
        // See https://github.com/google/fhir-data-pipes/issues/777#issuecomment-1703142297
        System.gc();
      }
    }

    private void createHiveResourceTables(
        List<String> resourceList, String timestampSuffix, String thriftServerParquetPath)
        throws IOException, SQLException {
      logger.info("Establishing connection to Thrift server Hive");
      DatabaseConfiguration dbConfig =
          DatabaseConfiguration.createConfigFromFile(dataProperties.getThriftserverHiveConfig());

      logger.info("Creating resources on Hive server for resources: {}", resourceList);
      manager
          .getHiveTableManager()
          .createResourceAndCanonicalTables(resourceList, timestampSuffix, thriftServerParquetPath);
      logger.info("Created resources on Thrift server Hive");
    }
  }

  /** This method captures the given exception into a file rooted at the dwhRoot location. */
  void captureError(String dwhRoot, Exception e) {
    try {
      if (!Strings.isNullOrEmpty(dwhRoot)) {
        String stackTrace = ExceptionUtils.getStackTrace(e);
        DwhFiles.forRoot(dwhRoot)
            .writeToFile(ERROR_FILE_NAME, stackTrace.getBytes(StandardCharsets.UTF_8));
      }
    } catch (IOException ex) {
      logger.error("Error while capturing error to a file", ex);
    }
  }

  /** Sets the details of the last pipeline run with the given dwhRoot as the snapshot location. */
  void setLastRunDetails(String dwhRoot, String status) {
    DwhRunDetails dwhRunDetails = new DwhRunDetails();
    try {
      DwhFiles dwhFiles = DwhFiles.forRoot(dwhRoot);
      String startTime = dwhFiles.readTimestampFile(DwhFiles.TIMESTAMP_FILE_START).toString();
      dwhRunDetails.setStartTime(startTime);
      if (!Strings.isNullOrEmpty(status) && status.equalsIgnoreCase(SUCCESS)) {
        String endTime = dwhFiles.readTimestampFile(DwhFiles.TIMESTAMP_FILE_END).toString();
        dwhRunDetails.setEndTime(endTime);
      } else {
        dwhRoot = dwhRoot.endsWith("/") ? dwhRoot : dwhRoot + "/";
        dwhRunDetails.setLogFilePath(dwhRoot + ERROR_FILE_NAME);
      }
      dwhRunDetails.setStatus(status);
      this.lastRunDetails = dwhRunDetails;
    } catch (IOException e) {
      logger.error("Error in reading timestamp files", e);
      throw new RuntimeException(e);
    }
  }

  public enum LastRunStatus {
    NOT_RUN,
    SUCCESS,
    FAILURE
  }

  @Data
  public class DwhRunDetails {

    private String startTime;
    private String endTime;
    private String status;
    private String logFilePath;
  }
}<|MERGE_RESOLUTION|>--- conflicted
+++ resolved
@@ -453,30 +453,6 @@
       Collections.sort(paths, Comparator.comparing(ResourceId::toString));
 
       for (ResourceId path : paths) {
-<<<<<<< HEAD
-        snapshotCount++;
-        // TODO avoid using `/` here and in the loop below.
-        Set<ResourceId> childPaths =
-            dwhFilesManager.getAllChildDirectories(baseDir + "/" + path.getFilename());
-        for (ResourceId resourceId : childPaths) {
-          String resource = resourceId.getFilename();
-          // Ignore if you encounter folders like incremental_run.
-          if (!dataProperties.getResourceList().contains(resourceId.getFilename())) {
-            continue;
-          }
-          String[] tokens = path.getFilename().split(prefix + DataProperties.TIMESTAMP_PREFIX);
-          if (tokens.length > 1) {
-            String timestamp = tokens[1];
-            String thriftServerParquetPath =
-                baseDir + "/" + path.getFilename() + "/" + resourceId.getFilename();
-            logger.debug("thriftServerParquetPath: {}", thriftServerParquetPath);
-            hiveTableManager.createResourceTable(resource, timestamp, thriftServerParquetPath);
-            // Create Canonical table for the latest snapshot.
-            if (snapshotCount == paths.size()) {
-              hiveTableManager.createResourceCanonicalTable(resource, thriftServerParquetPath);
-            }
-          }
-=======
         String[] tokens = path.getFilename().split(prefix + DataProperties.TIMESTAMP_PREFIX);
         if (tokens.length > 1) {
           String timestamp = tokens[1];
@@ -485,7 +461,6 @@
               dwhFilesManager.findExistingResources(baseDir + "/" + path.getFilename());
           hiveTableManager.createResourceAndCanonicalTables(
               existingResources, timestamp, path.getFilename());
->>>>>>> f1338874
         }
       }
     } catch (IOException e) {
