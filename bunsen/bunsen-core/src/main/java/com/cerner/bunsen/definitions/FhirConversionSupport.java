--- conflicted
+++ resolved
@@ -68,12 +68,7 @@
     }
 
     try {
-
-<<<<<<< HEAD
-      return (FhirConversionSupport) fhirSupportClass.getDeclaredConstructor().newInstance();
-=======
       return (FhirConversionSupport) fhirSupportClass.getConstructor().newInstance();
->>>>>>> a70dab19
 
     } catch (Exception exception) {
 
