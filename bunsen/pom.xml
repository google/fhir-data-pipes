<?xml version="1.0" encoding="UTF-8"?>
<project xmlns="http://maven.apache.org/POM/4.0.0" xmlns:xsi="http://www.w3.org/2001/XMLSchema-instance" xsi:schemaLocation="http://maven.apache.org/POM/4.0.0 http://maven.apache.org/maven-v4_0_0.xsd">
  <modelVersion>4.0.0</modelVersion>

  <parent>
    <groupId>com.google.fhir.analytics</groupId>
    <artifactId>root</artifactId>
    <version>0.1.0-SNAPSHOT</version>
  </parent>

  <groupId>com.cerner.bunsen</groupId>
  <artifactId>bunsen-parent</artifactId>
  <packaging>pom</packaging>
  <version>0.5.14-SNAPSHOT</version>
  <name>Bunsen Parent</name>
  <description>Use FHIR resources as native Spark data sets</description>
  <url>http://engineering.cerner.com/bunsen</url>

  <licenses>
    <license>
      <name>Apache License, Version 2.0</name>
      <url>https://www.apache.org/licenses/LICENSE-2.0.txt</url>
    </license>
  </licenses>

  <properties>

    <compile.source>11</compile.source>

    <hapi.fhir.version>6.4.4</hapi.fhir.version>
    <avro.version>1.11.2</avro.version>
    <junit.version>4.13.2</junit.version>
    <hamcrest.version>2.2</hamcrest.version>
    <scm.url>http://github.com/cerner/bunsen/tree/master/</scm.url>
    <scm.connection>scm:git:git@github.com/cerner/bunsen.git</scm.connection>
    <python.version>3.5.3</python.version>
    <maven-javadoc.plugin.version>3.5.0</maven-javadoc.plugin.version>
    <maven-project-info-reports.plugin.version>3.4.3</maven-project-info-reports.plugin.version>
<<<<<<< HEAD
    <slf4j.version>1.7.36</slf4j.version>
    <logback.version>1.4.8</logback.version>
=======
    <slf4j.version>2.0.7</slf4j.version>
    <logback.version>1.4.7</logback.version>
>>>>>>> adaf8066
  </properties>

  <modules>
    <module>bunsen-core</module>
    <module>bunsen-core-r4</module>
    <module>bunsen-core-stu3</module>
    <module>bunsen-uscore-resources</module>
    <module>bunsen-avro</module>
  </modules>

  <scm>
    <connection>${scm.connection}</connection>
    <url>${scm.url}</url>
    <tag>HEAD</tag>
  </scm>

  <developers>
    <developer>
      <id>RB4106</id>
      <name>Ryan Brush</name>
      <email>rbrush@cerner.com</email>
      <url>https://github.com/rbrush</url>
      <roles>
        <role>architect</role>
        <role>developer</role>
      </roles>
      <timezone>-6</timezone>
    </developer>
  </developers>

  <dependencies>
    <!-- Use slf4j API with logback. -->
    <dependency>
      <groupId>org.slf4j</groupId>
      <artifactId>slf4j-api</artifactId>
      <version>${slf4j.version}</version>
    </dependency>
    <dependency>
      <groupId>ch.qos.logback</groupId>
      <artifactId>logback-classic</artifactId>
      <version>${logback.version}</version>
      <!-- We only enable the logback binding while testing such that it is
        not imposed on the end-user of the Bunsen libraries.-->
      <scope>test</scope>
    </dependency>
  </dependencies>

  <build>
    <plugins>

      <plugin>
        <groupId>org.apache.maven.plugins</groupId>
        <artifactId>maven-shade-plugin</artifactId>
      </plugin>

      <plugin>
        <artifactId>maven-resources-plugin</artifactId>
        <executions>
          <execution>
            <id>generate-resources</id>
            <phase>generate-resources</phase>
            <goals>
              <goal>resources</goal>
            </goals>
          </execution>
        </executions>
        <configuration>
          <nonFilteredFileExtensions>
            <!-- Exclude our jar resources from pre-processing, avoids binary corruption -->
            <nonFilteredFileExtension>jar</nonFilteredFileExtension>
          </nonFilteredFileExtensions>
        </configuration>
      </plugin>

      <plugin>
        <groupId>org.apache.maven.plugins</groupId>
        <artifactId>maven-compiler-plugin</artifactId>
        <configuration>
          <showDeprecation>true</showDeprecation>
          <showWarnings>true</showWarnings>
          <release>${compile.source}</release>
        </configuration>
      </plugin>

      <plugin>
        <artifactId>maven-source-plugin</artifactId>
        <executions>
          <execution>
            <phase>package</phase>
            <goals>
              <goal>jar</goal>
            </goals>
          </execution>
        </executions>
      </plugin>

      <plugin>
        <groupId>org.apache.maven.plugins</groupId>
        <artifactId>maven-jar-plugin</artifactId>
        <configuration>
          <archive>
            <index>true</index>
          </archive>
        </configuration>
      </plugin>

      <plugin>
        <artifactId>maven-javadoc-plugin</artifactId>
        <configuration>
          <failOnError>true</failOnError>
        </configuration>
        <executions>
          <execution>
            <phase>package</phase>
            <goals>
              <goal>jar</goal>
            </goals>
          </execution>
          <execution>
            <id>aggregate</id>
            <goals>
              <goal>aggregate</goal>
            </goals>
            <phase>site</phase>
            <configuration>
              <!-- Specific configuration for the aggregate report -->
            </configuration>
          </execution>
        </executions>
      </plugin>

      <plugin>
        <groupId>com.diffplug.spotless</groupId>
        <artifactId>spotless-maven-plugin</artifactId>
      </plugin>

    </plugins>

    <pluginManagement>
      <plugins>

        <plugin>
          <artifactId>maven-resources-plugin</artifactId>
          <version>3.3.1</version>
        </plugin>

        <plugin>
          <artifactId>maven-source-plugin</artifactId>
          <version>3.3.0</version>
        </plugin>

        <plugin>
          <groupId>org.apache.maven.plugins</groupId>
          <artifactId>maven-jar-plugin</artifactId>
          <version>3.3.0</version>
        </plugin>

        <plugin>
          <groupId>org.apache.maven.plugins</groupId>
          <artifactId>maven-compiler-plugin</artifactId>
          <version>3.11.0</version>
        </plugin>

        <plugin>
          <groupId>org.apache.maven.plugins</groupId>
          <artifactId>maven-shade-plugin</artifactId>
          <version>3.5.0</version>
        </plugin>

        <plugin>
          <artifactId>maven-release-plugin</artifactId>
          <version>3.0.1</version>
          <configuration>
              <tagNameFormat>@{project.version}</tagNameFormat>
          </configuration>
        </plugin>

        <plugin>
          <groupId>org.apache.maven.plugins</groupId>
          <artifactId>maven-javadoc-plugin</artifactId>
          <version>3.5.0</version>
        </plugin>

        <plugin>
          <groupId>org.apache.avro</groupId>
          <artifactId>avro-maven-plugin</artifactId>
          <version>${avro.version}</version>
        </plugin>

        <plugin>
          <groupId>org.eclipse.m2e</groupId>
          <artifactId>lifecycle-mapping</artifactId>
          <version>1.0.0</version>
          <configuration>
            <lifecycleMappingMetadata>
              <pluginExecutions>
                <pluginExecution>
                  <pluginExecutionFilter>
                    <groupId>org.apache.maven.plugins</groupId>
                    <artifactId>maven-enforcer-plugin</artifactId>
                    <versionRange>[1.0.0,)</versionRange>
                    <goals>
                      <goal>enforce</goal>
                    </goals>
                  </pluginExecutionFilter>
                  <action>
                    <ignore />
                  </action>
                </pluginExecution>
                <pluginExecution>
                  <pluginExecutionFilter>
                    <groupId>org.apache.maven.plugins</groupId>
                    <artifactId>maven-scm-plugin</artifactId>
                    <versionRange>[1.8.1,)</versionRange>
                    <goals>
                      <goal>checkout</goal>
                    </goals>
                  </pluginExecutionFilter>
                  <action>
                    <ignore />
                  </action>
                </pluginExecution>
              </pluginExecutions>
            </lifecycleMappingMetadata>
          </configuration>
        </plugin>

        <plugin>
          <artifactId>maven-dependency-plugin</artifactId>
          <version>3.6.0</version>
        </plugin>

        <plugin>
          <groupId>org.apache.maven.plugins</groupId>
          <artifactId>maven-scm-plugin</artifactId>
          <version>2.0.1</version>
        </plugin>

        <plugin>
          <groupId>net.alchim31.maven</groupId>
          <artifactId>scala-maven-plugin</artifactId>
          <version>4.8.1</version>
          <executions>
            <execution>
              <id>scala-compile-first</id>
              <phase>process-resources</phase>
              <goals>
                <goal>add-source</goal>
                <goal>compile</goal>
              </goals>
            </execution>
            <execution>
              <id>scala-test-compile</id>
              <phase>process-test-resources</phase>
              <goals>
                <goal>testCompile</goal>
              </goals>
            </execution>
          </executions>
        </plugin>

        <plugin>
          <groupId>org.apache.maven.plugins</groupId>
          <artifactId>maven-surefire-plugin</artifactId>
          <version>3.1.2</version>
        </plugin>

        <plugin>
          <groupId>org.apache.maven.plugins</groupId>
          <artifactId>maven-surefire-report-plugin</artifactId>
          <version>3.1.2</version>
        </plugin>

        <plugin>
          <groupId>org.apache.maven.plugins</groupId>
          <artifactId>maven-project-info-reports-plugin</artifactId>
          <version>${maven-project-info-reports.plugin.version}</version>
        </plugin>

        <plugin>
          <groupId>org.apache.maven.plugins</groupId>
          <artifactId>maven-gpg-plugin</artifactId>
          <version>3.1.0</version>
          <executions>
            <execution>
              <id>sign-artifacts</id>
              <phase>verify</phase>
              <goals>
                <goal>sign</goal>
              </goals>
            </execution>
          </executions>
        </plugin>

        <plugin>
          <groupId>org.sonatype.plugins</groupId>
          <artifactId>nexus-staging-maven-plugin</artifactId>
          <version>1.6.13</version>
          <extensions>true</extensions>
          <configuration>
            <serverId>ossrh</serverId>
            <nexusUrl>https://oss.sonatype.org/</nexusUrl>
            <autoReleaseAfterClose>false</autoReleaseAfterClose>
          </configuration>
        </plugin>

        <plugin>
          <!-- This is added for Codecov. -->
          <groupId>org.jacoco</groupId>
          <artifactId>jacoco-maven-plugin</artifactId>
          <version>0.8.10</version>
          <executions>
            <execution>
              <goals>
                <goal>prepare-agent</goal>
              </goals>
            </execution>
            <execution>
              <id>report</id>
              <goals>
                <goal>report</goal>
              </goals>
              <phase>prepare-package</phase>
            </execution>
          </executions>
        </plugin>
      </plugins>

    </pluginManagement>
  </build>

  <reporting>
    <plugins>

      <plugin>
        <artifactId>maven-javadoc-plugin</artifactId>
        <configuration>
          <docfilessubdirs>true</docfilessubdirs>
          <detectLinks>true</detectLinks>
          <detectJavaApiLink>true</detectJavaApiLink>
          <show>protected</show>
          <source>${compile.source}</source>
          <doctitle>${project.name}-${project.version} API</doctitle>
          <windowtitle>${project.name}-${project.version} API</windowtitle>
          <name>JavaDoc</name>
        </configuration>
        <reportSets>
          <reportSet>
            <reports>
              <report>javadoc</report>
            </reports>
          </reportSet>
        </reportSets>
      </plugin>

      <plugin>
        <artifactId>maven-dependency-plugin</artifactId>
        <configuration>
          <ignoredUsedUndeclaredDependencies>
            <ignoreUsedUndeclaredDependency>org.slf4j</ignoreUsedUndeclaredDependency>
          </ignoredUsedUndeclaredDependencies>
        </configuration>
      </plugin>

      <plugin>
        <groupId>org.apache.maven.plugins</groupId>
        <artifactId>maven-surefire-plugin</artifactId>
        <configuration>
          <argLine>-Xmx4096m -Djava.net.preferIPv4Stack=true</argLine>
        </configuration>
      </plugin>

      <plugin>
        <groupId>org.apache.maven.plugins</groupId>
        <artifactId>maven-surefire-report-plugin</artifactId>
        <reportSets>
          <reportSet>
            <reports>
              <report>report-only</report>
              <report>failsafe-report-only</report>
            </reports>
          </reportSet>
        </reportSets>
      </plugin>

      <plugin>
        <groupId>org.apache.maven.plugins</groupId>
        <artifactId>maven-project-info-reports-plugin</artifactId>
        <reportSets>
          <reportSet>
            <reports>
              <report>index</report>
              <report>project-team</report>
              <report>summary</report>
              <report>issue-management</report>
              <report>scm</report>
              <report>dependencies</report>
            </reports>
          </reportSet>
        </reportSets>
        <configuration>
          <dependencyDetailsEnabled>false</dependencyDetailsEnabled>
        </configuration>
      </plugin>

    </plugins>
  </reporting>

  <dependencyManagement>
    <dependencies>

      <!-- Project libraries -->
      <dependency>
        <groupId>com.cerner.bunsen</groupId>
        <artifactId>bunsen-core</artifactId>
        <version>${project.version}</version>
      </dependency>

      <dependency>
        <groupId>com.cerner.bunsen</groupId>
        <artifactId>bunsen-stu3</artifactId>
        <version>${project.version}</version>
      </dependency>

      <dependency>
        <groupId>com.cerner.bunsen</groupId>
        <artifactId>bunsen-core-stu3</artifactId>
        <version>${project.version}</version>
      </dependency>

      <dependency>
        <groupId>com.cerner.bunsen</groupId>
        <artifactId>bunsen-core-stu3</artifactId>
        <version>${project.version}</version>
        <type>test-jar</type>
      </dependency>

      <dependency>
        <groupId>com.cerner.bunsen</groupId>
        <artifactId>bunsen-core-r4</artifactId>
        <version>${project.version}</version>
      </dependency>

      <dependency>
        <groupId>com.cerner.bunsen</groupId>
        <artifactId>bunsen-core-r4</artifactId>
        <type>test-jar</type>
        <version>${project.version}</version>
      </dependency>

      <dependency>
        <groupId>com.cerner.bunsen</groupId>
        <artifactId>bunsen-spark</artifactId>
        <version>${project.version}</version>
      </dependency>

      <dependency>
        <groupId>com.cerner.bunsen</groupId>
        <artifactId>bunsen-spark-stu3</artifactId>
        <version>${project.version}</version>
      </dependency>

      <dependency>
        <groupId>com.cerner.bunsen</groupId>
        <artifactId>bunsen-uscore-resources</artifactId>
        <version>${project.version}</version>
      </dependency>

      <dependency>
        <groupId>com.cerner.bunsen</groupId>
        <artifactId>bunsen-uscore-resources</artifactId>
        <type>test-jar</type>
        <version>${project.version}</version>
      </dependency>

      <dependency>
        <groupId>com.cerner.bunsen</groupId>
        <artifactId>bunsen-avro</artifactId>
        <version>${project.version}</version>
      </dependency>

      <dependency>
        <groupId>com.cerner.bunsen</groupId>
        <artifactId>bunsen-avro-stu3</artifactId>
        <version>${project.version}</version>
      </dependency>

      <dependency>
        <groupId>com.cerner.bunsen</groupId>
        <artifactId>bunsen-r4</artifactId>
        <version>${project.version}</version>
      </dependency>

      <dependency>
        <groupId>com.cerner.bunsen</groupId>
        <artifactId>bunsen-spark-shaded</artifactId>
        <version>${project.version}</version>
      </dependency>

      <dependency>
        <groupId>com.cerner.bunsen</groupId>
        <artifactId>bunsen-python</artifactId>
        <version>${project.version}</version>
      </dependency>

      <!-- FHIR dependencies -->
      <dependency>
        <groupId>ca.uhn.hapi.fhir</groupId>
        <artifactId>hapi-fhir-base</artifactId>
        <version>${hapi.fhir.version}</version>
      </dependency>

      <!-- HAPI FHIR DSTU3 -->
      <dependency>
        <groupId>ca.uhn.hapi.fhir</groupId>
        <artifactId>hapi-fhir-validation-resources-dstu3</artifactId>
        <version>${hapi.fhir.version}</version>
      </dependency>

      <dependency>
        <groupId>ca.uhn.hapi.fhir</groupId>
        <artifactId>hapi-fhir-validation</artifactId>
        <version>${hapi.fhir.version}</version>
      </dependency>

      <dependency>
        <groupId>ca.uhn.hapi.fhir</groupId>
        <artifactId>hapi-fhir-structures-dstu3</artifactId>
        <version>${hapi.fhir.version}</version>
      </dependency>

      <!-- HAPI FHIR R4 -->
      <dependency>
        <groupId>ca.uhn.hapi.fhir</groupId>
        <artifactId>hapi-fhir-validation-resources-r4</artifactId>
        <version>${hapi.fhir.version}</version>
      </dependency>

      <dependency>
        <groupId>ca.uhn.hapi.fhir</groupId>
        <artifactId>hapi-fhir-structures-r4</artifactId>
        <version>${hapi.fhir.version}</version>
      </dependency>

      <!-- Avro dependencies -->
      <dependency>
        <groupId>org.apache.avro</groupId>
        <artifactId>avro</artifactId>
        <version>${avro.version}</version>
      </dependency>

      <dependency>
        <groupId>org.apache.avro</groupId>
        <artifactId>avro-compiler</artifactId>
        <version>${avro.version}</version>
      </dependency>

      <!-- Test dependencies -->
      <dependency>
        <groupId>junit</groupId>
        <artifactId>junit</artifactId>
        <version>${junit.version}</version>
        <scope>test</scope>
      </dependency>

      <dependency>
        <groupId>org.hamcrest</groupId>
        <artifactId>hamcrest-core</artifactId>
        <version>${hamcrest.version}</version>
        <scope>test</scope>
      </dependency>

      <dependency>
        <groupId> org.apache.hadoop</groupId>
        <artifactId>hadoop-client</artifactId>
        <version>3.3.6</version>
      </dependency>

    </dependencies>
  </dependencyManagement>

  <repositories>
    <repository>
      <id>sonatype</id>
      <url>https://oss.sonatype.org/content/groups/public/</url>
      <releases>
        <enabled>true</enabled>
      </releases>
      <snapshots>
        <enabled>true</enabled>
      </snapshots>
    </repository>
  </repositories>

  <distributionManagement>
    <snapshotRepository>
      <id>ossrh</id>
      <url>https://oss.sonatype.org/content/repositories/snapshots</url>
    </snapshotRepository>
    <repository>
      <id>ossrh</id>
      <url>https://oss.sonatype.org/service/local/staging/deploy/maven2/</url>
    </repository>
  </distributionManagement>

  <profiles>
    <profile>
      <id>ossrh</id>
      <build>
        <plugins>
          <plugin>
            <groupId>org.sonatype.plugins</groupId>
            <artifactId>nexus-staging-maven-plugin</artifactId>
            <version>1.6.13</version>
            <extensions>true</extensions>
            <configuration>
              <serverId>ossrh</serverId>
              <nexusUrl>https://oss.sonatype.org/</nexusUrl>
              <autoReleaseAfterClose>false</autoReleaseAfterClose>
            </configuration>
          </plugin>
          <plugin>
            <groupId>org.apache.maven.plugins</groupId>
            <artifactId>maven-source-plugin</artifactId>
            <version>3.3.0</version>
            <executions>
              <execution>
                <id>attach-sources</id>
                <goals>
                  <goal>jar-no-fork</goal>
                </goals>
              </execution>
            </executions>
          </plugin>
          <plugin>
            <groupId>org.apache.maven.plugins</groupId>
            <artifactId>maven-javadoc-plugin</artifactId>
            <version>${maven-javadoc.plugin.version}</version>
            <executions>
              <execution>
                <id>attach-javadocs</id>
                <goals>
                  <goal>jar</goal>
                </goals>
              </execution>
            </executions>
          </plugin>
          <plugin>
            <groupId>org.apache.maven.plugins</groupId>
            <artifactId>maven-gpg-plugin</artifactId>
            <version>3.1.0</version>
            <executions>
              <execution>
                <id>sign-artifacts</id>
                <phase>verify</phase>
                <goals>
                  <goal>sign</goal>
                </goals>
              </execution>
            </executions>
          </plugin>
        </plugins>
      </build>
    </profile>
  </profiles>

</project><|MERGE_RESOLUTION|>--- conflicted
+++ resolved
@@ -36,13 +36,8 @@
     <python.version>3.5.3</python.version>
     <maven-javadoc.plugin.version>3.5.0</maven-javadoc.plugin.version>
     <maven-project-info-reports.plugin.version>3.4.3</maven-project-info-reports.plugin.version>
-<<<<<<< HEAD
-    <slf4j.version>1.7.36</slf4j.version>
+    <slf4j.version>2.0.7</slf4j.version>
     <logback.version>1.4.8</logback.version>
-=======
-    <slf4j.version>2.0.7</slf4j.version>
-    <logback.version>1.4.7</logback.version>
->>>>>>> adaf8066
   </properties>
 
   <modules>
