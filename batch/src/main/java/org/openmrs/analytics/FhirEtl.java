// Copyright 2020 Google LLC
//
// Licensed under the Apache License, Version 2.0 (the "License");
// you may not use this file except in compliance with the License.
// You may obtain a copy of the License at
//
//      http://www.apache.org/licenses/LICENSE-2.0
//
// Unless required by applicable law or agreed to in writing, software
// distributed under the License is distributed on an "AS IS" BASIS,
// WITHOUT WARRANTIES OR CONDITIONS OF ANY KIND, either express or implied.
// See the License for the specific language governing permissions and
// limitations under the License.

package org.openmrs.analytics;

import java.beans.PropertyVetoException;
import java.io.IOException;
import java.nio.file.FileSystems;
import java.sql.SQLException;
import java.util.List;
import java.util.Map;
import java.util.Set;

import ca.uhn.fhir.context.FhirContext;
import com.google.common.collect.Lists;
import com.google.common.collect.Maps;
import com.google.common.collect.Sets;
import org.apache.avro.Schema;
import org.apache.avro.generic.GenericRecord;
import org.apache.beam.sdk.Pipeline;
import org.apache.beam.sdk.PipelineResult;
import org.apache.beam.sdk.coders.CannotProvideCoderException;
import org.apache.beam.sdk.io.FileIO;
import org.apache.beam.sdk.io.TextIO;
import org.apache.beam.sdk.io.jdbc.JdbcIO;
import org.apache.beam.sdk.io.parquet.ParquetIO;
import org.apache.beam.sdk.options.PipelineOptionsFactory;
import org.apache.beam.sdk.transforms.Create;
import org.apache.beam.sdk.transforms.Flatten;
import org.apache.beam.sdk.transforms.Sum;
import org.apache.beam.sdk.transforms.windowing.AfterProcessingTime;
import org.apache.beam.sdk.transforms.windowing.GlobalWindows;
import org.apache.beam.sdk.transforms.windowing.Repeatedly;
import org.apache.beam.sdk.transforms.windowing.Window;
import org.apache.beam.sdk.values.KV;
import org.apache.beam.sdk.values.PCollection;
import org.apache.beam.sdk.values.PCollectionList;
import org.apache.beam.sdk.values.PCollectionTuple;
import org.joda.time.Duration;
import org.slf4j.Logger;
import org.slf4j.LoggerFactory;

/**
 * A Beam pipeline for reading FHIR resources from OpenMRS and pushing them into a data warehouse.
 */
public class FhirEtl {
	
	private static final Logger log = LoggerFactory.getLogger(FhirEtl.class);
	
	static FhirSearchUtil createFhirSearchUtil(FhirEtlOptions options, FhirContext fhirContext) {
		return new FhirSearchUtil(createOpenmrsUtil(options, fhirContext));
	}
	
	static OpenmrsUtil createOpenmrsUtil(FhirEtlOptions options, FhirContext fhirContext) {
		return new OpenmrsUtil(options.getOpenmrsServerUrl() + options.getServerFhirEndpoint(), options.getOpenmrsUserName(),
		        options.getOpenmrsPassword(), fhirContext);
	}
	
	static <T> PCollection<T> addWindow(PCollection<T> records, int secondsToFlush) {
		if (secondsToFlush <= 0) {
			return records;
		}
		// We are dealing with a bounded source hence we can simply use the single Global window.
		// Also we don't need to deal with late data.
		// TODO: Implement an easy way to unit-test this functionality.
		return records.apply(Window.<T> into(new GlobalWindows())
		        .triggering(Repeatedly.forever(
		            AfterProcessingTime.pastFirstElementInPane().plusDelayOf(Duration.standardSeconds(secondsToFlush))))
		        .discardingFiredPanes());
	}
	
	private static Schema getSchema(String resourceType) {
		ParquetUtil parquetUtil = new ParquetUtil(null); // This is used only to get schema.
		return parquetUtil.getResourceSchema(resourceType);
	}
	
	static void writeToParquet(PCollection<GenericRecord> records, FhirEtlOptions options, String resourceType,
	        String subDir) {
		if (!options.getOutputParquetPath().isEmpty()) {
			PCollection<GenericRecord> windowedRecords = addWindow(records, options.getSecondsToFlushFiles());
			String outputDir = FileSystems.getDefault().getPath(options.getOutputParquetPath(), resourceType, subDir)
			        .toString();
			log.info("Will write Parquet files to " + outputDir);
			ParquetIO.Sink sink = ParquetIO.sink(getSchema(resourceType)); // TODO add an option for .withCompressionCodec();
			windowedRecords.apply(FileIO.<GenericRecord> write().via(sink).to(outputDir).withSuffix(".parquet")
			        .withNumShards(options.getNumFileShards()));
			// TODO add Avro output option
			// apply("WriteToAvro", AvroIO.writeGenericRecords(schema).to(outputFile).withSuffix(".avro")
			//        .withNumShards(options.getnumFileShards()));
		}
	}
	
	static void writeToJson(PCollection<String> records, FhirEtlOptions options, String resourceType, String subDir) {
		if (!options.getOutputJsonPath().isEmpty()) {
			PCollection<String> windowedRecords = addWindow(records, options.getSecondsToFlushFiles());
			String outputDir = FileSystems.getDefault().getPath(options.getOutputParquetPath(), resourceType, subDir)
			        .toString();
			log.info("Will write JSON files to " + outputDir);
			windowedRecords.apply("WriteToText", TextIO.write().to(outputDir).withSuffix(".txt"));
		}
	}
	
	/**
	 * For each SearchSegmentDescriptor, it fetches the given resources, convert them to output
	 * Parquet/JSON files, and output the IDs of the fetched resources.
	 *
	 * @param inputSegments each element defines a set of resources to be fetched in one FHIR call.
	 * @param resourceType the type of the resources, e.g., Patient or Observation
	 * @param options the pipeline options
	 * @return a PCollection of all patient IDs of fetched resources or empty if `resourceType` has no
	 *         patient ID association.
	 */
	private static PCollection<KV<String, Integer>> fetchSegmentsAndReturnPatientIds(
	        PCollection<SearchSegmentDescriptor> inputSegments, String resourceType, FhirEtlOptions options) {
		Schema schema = getSchema(resourceType);
		FetchResources fetchResources = new FetchResources(options, resourceType, schema);
		PCollectionTuple records = inputSegments.apply(fetchResources);
		writeToParquet(fetchResources.getAvroRecords(records), options, resourceType, "active");
		writeToJson(fetchResources.getJsonRecords(records), options, resourceType, "active");
		return fetchResources.getPatientIds(records);
	}
	
	static void runFhirFetch(FhirEtlOptions options, FhirContext fhirContext) {
		FhirSearchUtil fhirSearchUtil = createFhirSearchUtil(options, fhirContext);
		Map<String, List<SearchSegmentDescriptor>> segmentMap = Maps.newHashMap();
		try {
			segmentMap = fhirSearchUtil.createSegments(options);
		}
		catch (IllegalArgumentException e) {
			log.error("Either the date format in the active period is wrong or none of the resources support 'date' feature"
			        + e.getMessage());
			throw e;
		}
		if (segmentMap.isEmpty()) {
			return;
		}
		
		Pipeline pipeline = Pipeline.create(options);
		List<PCollection<KV<String, Integer>>> allPatientIds = Lists.newArrayList();
		for (Map.Entry<String, List<SearchSegmentDescriptor>> entry : segmentMap.entrySet()) {
			String resourceType = entry.getKey();
			PCollection<SearchSegmentDescriptor> inputSegments = pipeline.apply(Create.of(entry.getValue()));
			PCollection<KV<String, Integer>> patientIds = fetchSegmentsAndReturnPatientIds(inputSegments, resourceType,
			    options);
			if (!options.getActivePeriod().isEmpty()) {
				allPatientIds.add(patientIds);
			}
		}
		if (!options.getActivePeriod().isEmpty()) {
			Set<String> patientAssociatedResources = fhirSearchUtil.findPatientAssociatedResources(segmentMap.keySet());
			PCollectionList<KV<String, Integer>> patientIdList = PCollectionList.<KV<String, Integer>> empty(pipeline)
			        .and(allPatientIds);
			PCollection<KV<String, Integer>> flattenedPatients = patientIdList.apply(Flatten.pCollections());
			PCollection<KV<String, Integer>> mergedPatients = flattenedPatients.apply(Sum.integersPerKey());
			final String patientType = "Patient";
			FetchPatients fetchPatients = new FetchPatients(options, getSchema(patientType));
			PCollectionTuple patientRecords = mergedPatients.apply(fetchPatients);
			writeToParquet(fetchPatients.getAvroRecords(patientRecords), options, patientType, "active");
			writeToJson(fetchPatients.getJsonRecords(patientRecords), options, patientType, "active");
			for (String resourceType : patientAssociatedResources) {
				FetchPatientHistory fetchPatientHistory = new FetchPatientHistory(options, resourceType,
				        getSchema(resourceType));
				PCollectionTuple records = mergedPatients.apply(fetchPatientHistory);
				writeToParquet(fetchPatientHistory.getAvroRecords(records), options, resourceType, "history");
				writeToJson(fetchPatientHistory.getJsonRecords(records), options, resourceType, "history");
			}
		}
		PipelineResult result = pipeline.run();
		result.waitUntilFinish();
		EtlUtils.logMetrics(result.metrics());
	}
	
	static void runFhirJdbcFetch(FhirEtlOptions options, FhirContext fhirContext)
	        throws PropertyVetoException, IOException, SQLException {
		Pipeline pipeline = Pipeline.create(options);
		JdbcConnectionUtil jdbcConnectionUtil = new JdbcConnectionUtil(options.getJdbcDriverClass(), options.getJdbcUrl(),
		        options.getDbUser(), options.getDbPassword(), options.getJdbcMaxPoolSize(),
		        options.getJdbcInitialPoolSize());
		JdbcFetchUtil jdbcUtil = new JdbcFetchUtil(jdbcConnectionUtil);
		JdbcIO.DataSourceConfiguration jdbcConfig = jdbcUtil.getJdbcConfig();
		int batchSize = Math.min(options.getBatchSize(), 170); // batch size > 200 will result in HTTP 400 Bad Request
		int jdbcFetchSize = options.getJdbcFetchSize();
<<<<<<< HEAD
		Map<String, String> reverseMap = jdbcUtil.createFhirReverseMap(options.getResourceList(),
=======
		Map<String, List<String>> reverseMap = jdbcUtil.createFhirReverseMap(options.getSearchList(),
>>>>>>> a65f482b
		    options.getTableFhirMapPath());
		// process each table-resource mappings
		for (Map.Entry<String, List<String>> entry : reverseMap.entrySet()) {
			String tableName = entry.getKey();
			int maxId = jdbcUtil.fetchMaxId(tableName);
			Map<Integer, Integer> IdRanges = jdbcUtil.createIdRanges(maxId, jdbcFetchSize);
<<<<<<< HEAD
			PCollection<SearchSegmentDescriptor> inputSegments = pipeline.apply(Create.of(IdRanges))
			        .apply(new JdbcFetchUtil.FetchUuids(tableName, jdbcConfig))
			        .apply(new JdbcFetchUtil.CreateSearchSegments(resourceType, baseBundleUrl, batchSize));
			fetchSegmentsAndReturnPatientIds(inputSegments, resourceType, options);
=======
			for (String resourceType : entry.getValue()) {
				String baseBundleUrl = options.getOpenmrsServerUrl() + options.getServerFhirEndpoint() + "/" + resourceType;
				PCollection<SearchSegmentDescriptor> inputSegments = pipeline.apply(Create.of(IdRanges))
				        .apply(new JdbcFetchUtil.FetchUuids(tableName, jdbcConfig))
				        .apply(new JdbcFetchUtil.CreateSearchSegments(resourceType, baseBundleUrl, batchSize));
				fetchSegments(inputSegments, resourceType, options);
			}
>>>>>>> a65f482b
		}
		PipelineResult result = pipeline.run();
		result.waitUntilFinish();
		EtlUtils.logMetrics(result.metrics());
	}
	
	static void validateOptions(FhirEtlOptions options) {
		if (options.getNumFileShards() == 0) {
			if (!options.getOutputParquetPath().isEmpty() || !options.getOutputJsonPath().isEmpty()) {
				log.warn("Setting --numFileShards=0 can hinder output file generation performance significantly!");
			}
		}
		
		if (!options.getActivePeriod().isEmpty()) {
			if (options.isJdbcModeEnabled()) {
				throw new IllegalArgumentException("--activePeriod is not supported in JDBC mode.");
			}
			Set<String> resourceSet = Sets.newHashSet(options.getResourceList().split(","));
			if (resourceSet.contains("Patient")) {
				throw new IllegalArgumentException(
				        "When using --activePeriod feature, 'Patient' should not be in --resourceList got: "
				                + options.getResourceList());
			}
		}
	}
	
	public static void main(String[] args)
	        throws CannotProvideCoderException, PropertyVetoException, IOException, SQLException {
		// Todo: Autowire
		FhirContext fhirContext = FhirContext.forR4();
		
		ParquetUtil.initializeAvroConverters();
		
		FhirEtlOptions options = PipelineOptionsFactory.fromArgs(args).withValidation().as(FhirEtlOptions.class);
		validateOptions(options);
		
		if (options.isJdbcModeEnabled()) {
			if (!options.getActivePeriod().isEmpty()) {
				log.error("The 'active period' feature is not supported in JDBC mode.");
				return;
			}
			runFhirJdbcFetch(options, fhirContext);
		} else {
			runFhirFetch(options, fhirContext);
		}
		
	}
}<|MERGE_RESOLUTION|>--- conflicted
+++ resolved
@@ -191,31 +191,20 @@
 		JdbcIO.DataSourceConfiguration jdbcConfig = jdbcUtil.getJdbcConfig();
 		int batchSize = Math.min(options.getBatchSize(), 170); // batch size > 200 will result in HTTP 400 Bad Request
 		int jdbcFetchSize = options.getJdbcFetchSize();
-<<<<<<< HEAD
-		Map<String, String> reverseMap = jdbcUtil.createFhirReverseMap(options.getResourceList(),
-=======
-		Map<String, List<String>> reverseMap = jdbcUtil.createFhirReverseMap(options.getSearchList(),
->>>>>>> a65f482b
+		Map<String, List<String>> reverseMap = jdbcUtil.createFhirReverseMap(options.getResourceList(),
 		    options.getTableFhirMapPath());
 		// process each table-resource mappings
 		for (Map.Entry<String, List<String>> entry : reverseMap.entrySet()) {
 			String tableName = entry.getKey();
 			int maxId = jdbcUtil.fetchMaxId(tableName);
 			Map<Integer, Integer> IdRanges = jdbcUtil.createIdRanges(maxId, jdbcFetchSize);
-<<<<<<< HEAD
-			PCollection<SearchSegmentDescriptor> inputSegments = pipeline.apply(Create.of(IdRanges))
-			        .apply(new JdbcFetchUtil.FetchUuids(tableName, jdbcConfig))
-			        .apply(new JdbcFetchUtil.CreateSearchSegments(resourceType, baseBundleUrl, batchSize));
-			fetchSegmentsAndReturnPatientIds(inputSegments, resourceType, options);
-=======
 			for (String resourceType : entry.getValue()) {
 				String baseBundleUrl = options.getOpenmrsServerUrl() + options.getServerFhirEndpoint() + "/" + resourceType;
 				PCollection<SearchSegmentDescriptor> inputSegments = pipeline.apply(Create.of(IdRanges))
 				        .apply(new JdbcFetchUtil.FetchUuids(tableName, jdbcConfig))
 				        .apply(new JdbcFetchUtil.CreateSearchSegments(resourceType, baseBundleUrl, batchSize));
-				fetchSegments(inputSegments, resourceType, options);
-			}
->>>>>>> a65f482b
+				fetchSegmentsAndReturnPatientIds(inputSegments, resourceType, options);
+			}
 		}
 		PipelineResult result = pipeline.run();
 		result.waitUntilFinish();
