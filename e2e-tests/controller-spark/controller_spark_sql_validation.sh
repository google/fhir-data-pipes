--- conflicted
+++ resolved
@@ -222,11 +222,8 @@
 #######################################################################
 function check_parquet() {
   local isIncremental=$1
-<<<<<<< HEAD
   local runtime="5 minute"
   local end_time=$(date -ud "$runtime" +%s)
-=======
->>>>>>> 82527d61
   local output="${HOME_PATH}/${PARQUET_SUBDIR}"
   TOTAL_VIEW_PATIENTS=106
 
@@ -240,7 +237,7 @@
     TOTAL_TEST_OBS=$((2*TOTAL_TEST_OBS))
   fi
 
-<<<<<<< HEAD
+
   while [[ $(date -u +%s) -le $end_time ]]
   do
     # check whether output directory has started receiving parquet files.
@@ -270,10 +267,10 @@
   done
 
   if [[ "${timeout}" == "true" ]]
-=======
+
   # check whether output directory has received parquet files.
   if [[ "$(ls -A $output)" ]]
->>>>>>> 82527d61
+
   then
     local total_patients=$(java -Xms16g -Xmx16g -jar ./parquet-tools-1.11.1.jar rowcount \
     "${output}/*/Patient/" | awk '{print $3}')
@@ -496,7 +493,7 @@
 fhir_source_query
 sleep 30
 run_pipeline "FULL"
-<<<<<<< HEAD
+
 if [[ "${DWH_TYPE}" == "PARQUET" ]]
 then
   check_parquet false
@@ -505,11 +502,11 @@
   sleep 900
   test_fhir_sink "FULL"
 fi
-=======
+
 wait_for_completion
 check_parquet false
 test_fhir_sink "FULL"
->>>>>>> 82527d61
+
 
 clear
 
@@ -517,7 +514,7 @@
 update_resource
 # Incremental run.
 run_pipeline "INCREMENTAL"
-<<<<<<< HEAD
+
 if [[ "${DWH_TYPE}" == "PARQUET" ]]
 then
   check_parquet true
@@ -539,7 +536,7 @@
   run_pipeline "VIEWS"
 
 fi
-=======
+
 wait_for_completion
 check_parquet true
 fhir_source_query
@@ -548,7 +545,7 @@
 validate_resource_tables
 validate_resource_tables_data
 validate_updated_resource
->>>>>>> 82527d61
+
 
 
 print_message "END!!"